--- conflicted
+++ resolved
@@ -315,8 +315,7 @@
 
     dist_mat = ir.ir_dist.sequence_dist(unique_seqs, seqs2, metric=metric, cutoff=8, n_jobs=2)
     assert dist_mat.shape == (5, 3)
-<<<<<<< HEAD
-    
+
 
 @pytest.mark.parametrize("test_parameters,test_input,expected_result", [
     
@@ -453,190 +452,6 @@
                 [0, 1, 21],
                 [21, 21, 1]])),
 ])
-=======
-
-
-@pytest.mark.parametrize(
-    "test_parameters,test_input,expected_result",
-    [
-        # test more complex strings with unequal length and set high cutoff such that cutoff is neglected
-        (
-            {
-                "dist_weight": 3,
-                "gap_penalty": 4,
-                "ntrim": 3,
-                "ctrim": 2,
-                "fixed_gappos": True,
-                "cutoff": 1000,
-                "n_jobs": 1,
-            },
-            (
-                np.array(["AAAAAAAAAA", "AAAARRAAAA", "AANDAAAA"]),
-                np.array(["WEKFAPIQCMNR", "RDAIYTCCNKSWEQ", "CWWMFGHTVRI", "GWSZNNHI"]),
-            ),
-            np.array([[57, 74, 65, 33], [66, 68, 65, 33], [53, 58, 49, 25]]),
-        ),
-        # test very small input sequences
-        (
-            {
-                "dist_weight": 3,
-                "gap_penalty": 4,
-                "ntrim": 0,
-                "ctrim": 0,
-                "fixed_gappos": True,
-                "cutoff": None,
-                "n_jobs": 1,
-            },
-            (np.array(["A"]), np.array(["C"])),
-            np.array([[13]]),
-        ),
-        # test standard parameters with simple input sequences
-        (
-            {
-                "dist_weight": 3,
-                "gap_penalty": 4,
-                "ntrim": 3,
-                "ctrim": 2,
-                "fixed_gappos": True,
-                "cutoff": None,
-                "n_jobs": 1,
-            },
-            (np.array(["AAAAAAAAAA", "AAAARRAAAA", "AANDAAAA"]), np.array(["AAAAAAAAAA", "AAAARRAAAA", "AANDAAAA"])),
-            np.array([[1, 0, 21], [0, 1, 21], [21, 21, 1]]),
-        ),
-        # test standard parameters with simple input sequences with second sequences array set to None
-        (
-            {
-                "dist_weight": 3,
-                "gap_penalty": 4,
-                "ntrim": 3,
-                "ctrim": 2,
-                "fixed_gappos": True,
-                "cutoff": None,
-                "n_jobs": 1,
-            },
-            (np.array(["AAAAAAAAAA", "AAAARRAAAA", "AANDAAAA"]), None),
-            np.array([[1, 0, 21], [0, 1, 21], [21, 21, 1]]),
-        ),
-        # test with dist_weight set to 0
-        (
-            {
-                "dist_weight": 0,
-                "gap_penalty": 4,
-                "ntrim": 3,
-                "ctrim": 2,
-                "fixed_gappos": True,
-                "cutoff": None,
-                "n_jobs": 1,
-            },
-            (np.array(["AAAAAAAAAA", "AAAARRAAAA", "AANDAAAA"]), np.array(["AAAAAAAAAA", "AAAARRAAAA", "AANDAAAA"])),
-            np.array([[1, 1, 9], [1, 1, 9], [9, 9, 1]]),
-        ),
-        # test with dist_weight set high and cutoff set high to neglect it
-        (
-            {
-                "dist_weight": 30,
-                "gap_penalty": 4,
-                "ntrim": 3,
-                "ctrim": 2,
-                "fixed_gappos": True,
-                "cutoff": 1000,
-                "n_jobs": 1,
-            },
-            (np.array(["AAAAAAAAAA", "AAAARRAAAA", "AANDAAAA"]), np.array(["AAAAAAAAAA", "AAAARRAAAA", "AANDAAAA"])),
-            np.array([[1, 241, 129], [241, 1, 129], [129, 129, 1]]),
-        ),
-        # test with gap_penalty set to 0
-        (
-            {
-                "dist_weight": 3,
-                "gap_penalty": 0,
-                "ntrim": 3,
-                "ctrim": 2,
-                "fixed_gappos": True,
-                "cutoff": None,
-                "n_jobs": 1,
-            },
-            (np.array(["AAAAAAAAAA", "AAAARRAAAA", "AANDAAAA"]), np.array(["AAAAAAAAAA", "AAAARRAAAA", "AANDAAAA"])),
-            np.array([[1, 0, 13], [0, 1, 13], [13, 13, 1]]),
-        ),
-        # test with gap_penalty set high and cutoff set high to neglect it
-        (
-            {
-                "dist_weight": 3,
-                "gap_penalty": 40,
-                "ntrim": 3,
-                "ctrim": 2,
-                "fixed_gappos": True,
-                "cutoff": 1000,
-                "n_jobs": 1,
-            },
-            (np.array(["AAAAAAAAAA", "AAAARRAAAA", "AANDAAAA"]), np.array(["AAAAAAAAAA", "AAAARRAAAA", "AANDAAAA"])),
-            np.array([[1, 25, 93], [25, 1, 93], [93, 93, 1]]),
-        ),
-        # test with fixed_gappos = False and a high cutoff to neglect it
-        # AAAAA added at the beginning of the usual sequences to make to difference of min_gappos and max_gappos more significant
-        (
-            {
-                "dist_weight": 3,
-                "gap_penalty": 4,
-                "ntrim": 3,
-                "ctrim": 2,
-                "fixed_gappos": False,
-                "cutoff": 1000,
-                "n_jobs": 1,
-            },
-            (
-                np.array(["AAAAAAAAAAAAAAA", "AAAAAAAAARRAAAA", "AAAAAAANDAAAA"]),
-                np.array(["AAAAAAAAAAAAAAA", "AAAAAAAAARRAAAA", "AAAAAAANDAAAA"]),
-            ),
-            np.array([[1, 25, 33], [25, 1, 33], [33, 33, 1]]),
-        ),
-        # test with cutoff set to 0
-        (
-            {
-                "dist_weight": 3,
-                "gap_penalty": 4,
-                "ntrim": 3,
-                "ctrim": 2,
-                "fixed_gappos": True,
-                "cutoff": 0,
-                "n_jobs": 1,
-            },
-            (np.array(["AAAAAAAAAA", "AAAARRAAAA", "AANDAAAA"]), np.array(["AAAAAAAAAA", "AAAARRAAAA", "AANDAAAA"])),
-            np.array([[1, 0, 0], [0, 1, 0], [0, 0, 1]]),
-        ),
-        # test with cutoff set high to neglect it
-        (
-            {
-                "dist_weight": 3,
-                "gap_penalty": 4,
-                "ntrim": 3,
-                "ctrim": 2,
-                "fixed_gappos": True,
-                "cutoff": 1000,
-                "n_jobs": 1,
-            },
-            (np.array(["AAAAAAAAAA", "AAAARRAAAA", "AANDAAAA"]), np.array(["AAAAAAAAAA", "AAAARRAAAA", "AANDAAAA"])),
-            np.array([[1, 25, 21], [25, 1, 21], [21, 21, 1]]),
-        ),
-        # test with multiple cores by setting n_jobs = 3
-        (
-            {
-                "dist_weight": 3,
-                "gap_penalty": 4,
-                "ntrim": 3,
-                "ctrim": 2,
-                "fixed_gappos": True,
-                "cutoff": None,
-                "n_jobs": 3,
-            },
-            (np.array(["AAAAAAAAAA", "AAAARRAAAA", "AANDAAAA"]), np.array(["AAAAAAAAAA", "AAAARRAAAA", "AANDAAAA"])),
-            np.array([[1, 0, 21], [0, 1, 21], [21, 21, 1]]),
-        ),
-    ],
-)
->>>>>>> 1d223ec6
 def test_tcrdist(test_parameters, test_input, expected_result):
     tcrdist_calculator = TCRdistDistanceCalculator(**test_parameters)
     seq1, seq2 = test_input
