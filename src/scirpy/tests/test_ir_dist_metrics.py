from functools import partial

import numpy as np
import numpy.testing as npt
import pytest
import scipy.sparse

import scirpy as ir
from scirpy.ir_dist.metrics import (
    AlignmentDistanceCalculator,
    DistanceCalculator,
    FastAlignmentDistanceCalculator,
    HammingDistanceCalculator,
    IdentityDistanceCalculator,
    LevenshteinDistanceCalculator,
    ParallelDistanceCalculator,
    TCRdistDistanceCalculator,
)

from .util import _squarify


def test_squarify():
    npt.assert_almost_equal(
        DistanceCalculator.squarify(
            scipy.sparse.csr_matrix(
                np.array(
                    [
                        [1, 2, 3, 3],
                        [0, 1, 2, 2],
                        [0, 0, 1, 2],
                        [0, 0, 0, 1],
                    ]
                )
            )
        ).toarray(),
        np.array(
            [
                [1, 2, 3, 3],
                [2, 1, 2, 2],
                [3, 2, 1, 2],
                [3, 2, 2, 1],
            ]
        ),
    )
    npt.assert_almost_equal(
        DistanceCalculator.squarify(
            scipy.sparse.csr_matrix(
                np.array(
                    [
                        [1, 2, 0, 0],
                        [0, 1, 2, 2],
                        [0, 0, 1, 2],
                        [0, 0, 0, 1],
                    ]
                )
            )
        ).toarray(),
        np.array(
            [
                [1, 2, 0, 0],
                [2, 1, 2, 2],
                [0, 2, 1, 2],
                [0, 2, 2, 1],
            ]
        ),
    )


def test_block_iter():
    seqs1 = list("ABCDE")
    seqs2 = list("HIJKLM")
    b1 = list(ParallelDistanceCalculator._block_iter(seqs1, block_size=2))
    b2 = list(ParallelDistanceCalculator._block_iter(seqs1, seqs2, block_size=3))
    b3 = list(ParallelDistanceCalculator._block_iter(seqs1, seqs2, block_size=50))
    b4 = list(ParallelDistanceCalculator._block_iter(list("ABC"), list("ABC"), block_size=1))
    L = list
    assert b1 == [
        (L("AB"), None, (0, 0)),
        (L("AB"), L("CD"), (0, 2)),
        (L("AB"), L("E"), (0, 4)),
        (L("CD"), None, (2, 2)),
        (L("CD"), L("E"), (2, 4)),
        (L("E"), None, (4, 4)),
    ]
    assert b2 == [
        (L("ABC"), L("HIJ"), (0, 0)),
        (L("ABC"), L("KLM"), (0, 3)),
        (L("DE"), L("HIJ"), (3, 0)),
        (L("DE"), L("KLM"), (3, 3)),
    ]
    assert b3 == [(L("ABCDE"), L("HIJKLM"), (0, 0))]
    assert b4 == [
        (L("A"), L("A"), (0, 0)),
        (L("A"), L("B"), (0, 1)),
        (L("A"), L("C"), (0, 2)),
        (L("B"), L("A"), (1, 0)),
        (L("B"), L("B"), (1, 1)),
        (L("B"), L("C"), (1, 2)),
        (L("C"), L("A"), (2, 0)),
        (L("C"), L("B"), (2, 1)),
        (L("C"), L("C"), (2, 2)),
    ]


def test_identity_dist():
    identity = IdentityDistanceCalculator()
    res = identity.calc_dist_mat(["ARS", "ARS", "RSA"])
    assert isinstance(res, scipy.sparse.csr_matrix)
    npt.assert_almost_equal(
        res.toarray(),
        np.array([[1, 0, 0], [0, 1, 0], [0, 0, 1]]),
    )


def test_identity_dist_with_two_seq_arrays():
    identity = IdentityDistanceCalculator()
    res = identity.calc_dist_mat(["ARS", "ARS", "RSA", "SAS"], ["KKL", "ARS", "RSA"])
    assert isinstance(res, scipy.sparse.csr_matrix)
    assert res.shape == (4, 3)
    assert res.nnz == 3
    npt.assert_almost_equal(
        res.toarray(),
        np.array([[0, 1, 0], [0, 1, 0], [0, 0, 1], [0, 0, 0]]),
    )

    # test with completely empty result matrix
    res = identity.calc_dist_mat(["ARS", "ARS", "RSA", "SAS"], ["foo", "bar", "baz"])
    assert isinstance(res, scipy.sparse.csr_matrix)
    assert res.shape == (4, 3)
    assert res.nnz == 0
    npt.assert_almost_equal(
        res.toarray(),
        np.zeros((4, 3)),
    )


def test_levenshtein_compute_block():
    levenshtein1 = LevenshteinDistanceCalculator(1)
    seqs = np.array(["A", "AAA", "AA"])
    seqs2 = np.array(["AB", "BAA"])
    b1 = list(levenshtein1._compute_block(seqs, None, (10, 20)))
    b2 = list(levenshtein1._compute_block(seqs, seqs, (10, 20)))
    b3 = list(levenshtein1._compute_block(seqs, seqs2, (10, 20)))
    b4 = list(levenshtein1._compute_block(seqs2, seqs, (10, 20)))

    assert b1 == [(1, 10, 20), (2, 10, 22), (1, 11, 21), (2, 11, 22), (1, 12, 22)]
    assert b2 == [
        (1, 10, 20),
        (2, 10, 22),
        (1, 11, 21),
        (2, 11, 22),
        (2, 12, 20),
        (2, 12, 21),
        (1, 12, 22),
    ]
    assert b3 == [(2, 10, 20), (2, 11, 21), (2, 12, 20), (2, 12, 21)]
    assert b4 == [(2, 10, 20), (2, 10, 22), (2, 11, 21), (2, 11, 22)]


def test_levensthein_dist():
    levenshtein10 = LevenshteinDistanceCalculator(10)
    levenshtein10_2 = LevenshteinDistanceCalculator(10)
    levenshtein1 = LevenshteinDistanceCalculator(1, n_jobs=1)

    res10 = levenshtein10.calc_dist_mat(np.array(["A", "AA", "AAA", "AAR"]), block_size=50)
    res10_2 = levenshtein10_2.calc_dist_mat(np.array(["A", "AA", "AAA", "AAR"]), block_size=2)
    res1 = levenshtein1.calc_dist_mat(np.array(["A", "AA", "AAA", "AAR"]), block_size=1)

    assert isinstance(res10, scipy.sparse.csr_matrix)
    assert isinstance(res10_2, scipy.sparse.csr_matrix)
    assert isinstance(res1, scipy.sparse.csr_matrix)

    npt.assert_equal(res10.toarray(), res10_2.toarray())
    npt.assert_almost_equal(
        res10.toarray(),
        np.array(
            [
                [1, 2, 3, 3],
                [2, 1, 2, 2],
                [3, 2, 1, 2],
                [3, 2, 2, 1],
            ]
        ),
    )
    npt.assert_almost_equal(
        res1.toarray(),
        np.array(
            [
                [1, 2, 0, 0],
                [2, 1, 2, 2],
                [0, 2, 1, 2],
                [0, 2, 2, 1],
            ]
        ),
    )


def test_levensthein_dist_with_two_seq_arrays():
    levenshtein10 = LevenshteinDistanceCalculator(2)
    res = levenshtein10.calc_dist_mat(np.array(["A", "AA", "AAA", "AAR", "ZZZZZZ"]), np.array(["RRR", "AR"]))
    assert isinstance(res, scipy.sparse.csr_matrix)
    assert res.shape == (5, 2)
    npt.assert_almost_equal(
        res.toarray(),
        np.array([[0, 2], [0, 2], [0, 3], [3, 2], [0, 0]]),
    )


def test_hamming_dist():
    hamming10 = HammingDistanceCalculator(cutoff=2)
    res = hamming10.calc_dist_mat(np.array(["A", "AA", "AAA", "AAR", "ZZZZZZ"]), np.array(["RRR", "AR"]))
    assert isinstance(res, scipy.sparse.csr_matrix)
    assert res.shape == (5, 2)
    npt.assert_almost_equal(
        res.toarray(),
        np.array([[0, 0], [0, 2], [0, 0], [3, 0], [0, 0]]),
    )


@pytest.mark.parametrize(
    "metric", [AlignmentDistanceCalculator, partial(FastAlignmentDistanceCalculator, estimated_penalty=0)]
)
def test_alignment_compute_block(metric):
    aligner = metric(cutoff=255)
    aligner10 = metric(cutoff=10)
    seqs = ["AWAW", "VWVW", "HHHH"]

    b1 = aligner._compute_block(seqs, None, (0, 0))
    b2 = aligner10._compute_block(seqs, None, (10, 20))
    b3 = aligner10._compute_block(seqs, seqs, (10, 20))

    assert b1 == [(1, 0, 0), (9, 0, 1), (39, 0, 2), (1, 1, 1), (41, 1, 2), (1, 2, 2)]
    assert b2 == [(1, 10, 20), (9, 10, 21), (1, 11, 21), (1, 12, 22)]
    assert b3 == [(1, 10, 20), (9, 10, 21), (9, 11, 20), (1, 11, 21), (1, 12, 22)]


@pytest.mark.parametrize(
    "metric", [AlignmentDistanceCalculator, partial(FastAlignmentDistanceCalculator, estimated_penalty=0)]
)
def test_alignment_dist(metric):
    with pytest.raises(ValueError):
        metric(3000)
    aligner = metric(cutoff=255, n_jobs=1)
    aligner10 = metric(cutoff=10)
    seqs = np.array(["AAAA", "AAHA", "HHHH"])

    res = aligner.calc_dist_mat(seqs)
    assert isinstance(res, scipy.sparse.csr_matrix)
    npt.assert_almost_equal(res.toarray(), _squarify(np.array([[1, 7, 25], [0, 1, 19], [0, 0, 1]])))

    res = aligner10.calc_dist_mat(seqs)
    assert isinstance(res, scipy.sparse.csr_matrix)
    npt.assert_almost_equal(res.toarray(), _squarify(np.array([[1, 7, 0], [0, 1, 0], [0, 0, 1]])))


@pytest.mark.parametrize(
    "metric", [AlignmentDistanceCalculator, partial(FastAlignmentDistanceCalculator, estimated_penalty=0)]
)
def test_alignment_dist_with_two_seq_arrays(metric):
    aligner = metric(cutoff=10, n_jobs=1)
    res = aligner.calc_dist_mat(["AAAA", "AATA", "HHHH", "WWWW"], ["WWWW", "AAAA", "ATAA"])
    assert isinstance(res, scipy.sparse.csr_matrix)
    assert res.shape == (4, 3)

    npt.assert_almost_equal(res.toarray(), np.array([[0, 1, 5], [0, 5, 10], [0, 0, 0], [1, 0, 0]]))


def test_fast_alignment_compute_block():
    aligner = FastAlignmentDistanceCalculator(cutoff=255)
    aligner10 = FastAlignmentDistanceCalculator(cutoff=10)
    seqs = ["AWAW", "VWVW", "HHHH"]

    b1 = aligner._compute_block(seqs, None, (0, 0))
    b2 = aligner10._compute_block(seqs, None, (10, 20))
    b3 = aligner10._compute_block(seqs, seqs, (10, 20))

    assert b1 == [(1, 0, 0), (9, 0, 1), (39, 0, 2), (1, 1, 1), (41, 1, 2), (1, 2, 2)]
    assert b2 == [(1, 10, 20), (9, 10, 21), (1, 11, 21), (1, 12, 22)]
    assert b3 == [(1, 10, 20), (9, 10, 21), (9, 11, 20), (1, 11, 21), (1, 12, 22)]


def test_fast_alignment_dist():
    with pytest.raises(ValueError):
        FastAlignmentDistanceCalculator(3000)
    aligner = FastAlignmentDistanceCalculator(cutoff=255, n_jobs=1)
    aligner10 = FastAlignmentDistanceCalculator(cutoff=10)
    seqs = np.array(["AAAA", "AAHA", "HHHH"])

    res = aligner.calc_dist_mat(seqs)
    assert isinstance(res, scipy.sparse.csr_matrix)
    npt.assert_almost_equal(res.toarray(), _squarify(np.array([[1, 7, 25], [0, 1, 19], [0, 0, 1]])))

    res = aligner10.calc_dist_mat(seqs)
    assert isinstance(res, scipy.sparse.csr_matrix)
    npt.assert_almost_equal(res.toarray(), _squarify(np.array([[1, 7, 0], [0, 1, 0], [0, 0, 1]])))


def test_fast_alignment_dist_with_two_seq_arrays():
    aligner = FastAlignmentDistanceCalculator(cutoff=10, n_jobs=1)
    res = aligner.calc_dist_mat(["AAAA", "AATA", "HHHH", "WWWW"], ["WWWW", "AAAA", "ATAA"])
    assert isinstance(res, scipy.sparse.csr_matrix)
    assert res.shape == (4, 3)

    npt.assert_almost_equal(res.toarray(), np.array([[0, 1, 5], [0, 5, 10], [0, 0, 0], [1, 0, 0]]))


<<<<<<< HEAD
=======
metrics_with_n_blocks = ["hamming", "normalized_hamming", "tcrdist"]
n_blocks_params = [1, 2]


>>>>>>> 15c04bd0
@pytest.mark.parametrize(
    "metric", ["alignment", "fastalignment", "identity", "hamming", "normalized_hamming", "levenshtein", "tcrdist"]
)
@pytest.mark.parametrize("n_jobs", [-1, 1, 2])
def test_sequence_dist_all_metrics(metric, n_jobs):
    # Smoke test, no assertions!
    # Smoke test, no assertions!
    metrics_with_n_blocks = ["hamming", "normalized_hamming", "tcrdist"]
    n_blocks_params = [1,2]
    
    unique_seqs = np.array(["AAA", "ARA", "AFFFFFA", "FAFAFA", "FFF"])
    seqs2 = np.array(["RRR", "FAFA", "WWWWWWW"])
    cutoff = 8

    if metric in metrics_with_n_blocks:
        for n_blocks in n_blocks_params:
            dist_mat = ir.ir_dist.sequence_dist(
                unique_seqs, metric=metric, cutoff=cutoff, n_jobs=n_jobs, n_blocks=n_blocks
            )
            assert dist_mat.shape == (5, 5)
            dist_mat = ir.ir_dist.sequence_dist(
                unique_seqs, seqs2, metric=metric, cutoff=cutoff, n_jobs=n_jobs, n_blocks=n_blocks
            )
            assert dist_mat.shape == (5, 3)
    else:
        dist_mat = ir.ir_dist.sequence_dist(unique_seqs, metric=metric, cutoff=cutoff, n_jobs=n_jobs)
        assert dist_mat.shape == (5, 5)
        dist_mat = ir.ir_dist.sequence_dist(unique_seqs, seqs2, metric=metric, cutoff=cutoff, n_jobs=n_jobs)
        assert dist_mat.shape == (5, 3)


@pytest.mark.parametrize(
    "test_parameters,test_input,expected_result",
    [
        # test more complex strings with unequal length and set high cutoff such that cutoff is neglected
        (
            {
                "dist_weight": 3,
                "gap_penalty": 4,
                "ntrim": 3,
                "ctrim": 2,
                "fixed_gappos": True,
                "cutoff": 1000,
                "n_jobs": 1,
            },
            (
                np.array(["AAAAAAAAAA", "AAAARRAAAA", "AANDAAAA"]),
                np.array(["WEKFAPIQCMNR", "RDAIYTCCNKSWEQ", "CWWMFGHTVRI", "GWSZNNHI"]),
            ),
            np.array([[57, 74, 65, 33], [66, 68, 65, 33], [53, 58, 49, 25]]),
        ),
        # test empty input arrays
        (
            {
                "dist_weight": 3,
                "gap_penalty": 4,
                "ntrim": 3,
                "ctrim": 2,
                "fixed_gappos": True,
                "cutoff": 20,
                "n_jobs": 1,
            },
            (np.array([]), np.array([])),
            np.empty((0, 0)),
        ),
        # test very small input sequences
        (
            {
                "dist_weight": 3,
                "gap_penalty": 4,
                "ntrim": 0,
                "ctrim": 0,
                "fixed_gappos": True,
                "cutoff": 20,
                "n_jobs": 1,
            },
            (np.array(["A"]), np.array(["C"])),
            np.array([[13]]),
        ),
        # test standard parameters with simple input sequences
        (
            {
                "dist_weight": 3,
                "gap_penalty": 4,
                "ntrim": 3,
                "ctrim": 2,
                "fixed_gappos": True,
                "cutoff": 20,
                "n_jobs": 1,
            },
            (
                np.array(["AAAAAAAAAA", "AAAARRAAAA", "AANDAAAA"]),
                np.array(["AAAAAAAAAA", "AAAARRAAAA", "AANDAAAA"]),
            ),
            np.array([[1, 0, 21], [0, 1, 21], [21, 21, 1]]),
        ),
        # test standard parameters with simple input sequences with second sequences array set to None
        (
            {
                "dist_weight": 3,
                "gap_penalty": 4,
                "ntrim": 3,
                "ctrim": 2,
                "fixed_gappos": True,
                "cutoff": 20,
                "n_jobs": 1,
            },
            (np.array(["AAAAAAAAAA", "AAAARRAAAA", "AANDAAAA"]), None),
            np.array([[1, 0, 21], [0, 1, 21], [21, 21, 1]]),
        ),
        # test with dist_weight set to 0
        (
            {
                "dist_weight": 0,
                "gap_penalty": 4,
                "ntrim": 3,
                "ctrim": 2,
                "fixed_gappos": True,
                "cutoff": 20,
                "n_jobs": 1,
            },
            (
                np.array(["AAAAAAAAAA", "AAAARRAAAA", "AANDAAAA"]),
                np.array(["AAAAAAAAAA", "AAAARRAAAA", "AANDAAAA"]),
            ),
            np.array([[1, 1, 9], [1, 1, 9], [9, 9, 1]]),
        ),
        # test with dist_weight set high and cutoff set high to neglect it
        (
            {
                "dist_weight": 30,
                "gap_penalty": 4,
                "ntrim": 3,
                "ctrim": 2,
                "fixed_gappos": True,
                "cutoff": 1000,
                "n_jobs": 1,
            },
            (
                np.array(["AAAAAAAAAA", "AAAARRAAAA", "AANDAAAA"]),
                np.array(["AAAAAAAAAA", "AAAARRAAAA", "AANDAAAA"]),
            ),
            np.array([[1, 241, 129], [241, 1, 129], [129, 129, 1]]),
        ),
        # test with gap_penalty set to 0
        (
            {
                "dist_weight": 3,
                "gap_penalty": 0,
                "ntrim": 3,
                "ctrim": 2,
                "fixed_gappos": True,
                "cutoff": 20,
                "n_jobs": 1,
            },
            (
                np.array(["AAAAAAAAAA", "AAAARRAAAA", "AANDAAAA"]),
                np.array(["AAAAAAAAAA", "AAAARRAAAA", "AANDAAAA"]),
            ),
            np.array([[1, 0, 13], [0, 1, 13], [13, 13, 1]]),
        ),
        # test with gap_penalty set high and cutoff set high to neglect it
        (
            {
                "dist_weight": 3,
                "gap_penalty": 40,
                "ntrim": 3,
                "ctrim": 2,
                "fixed_gappos": True,
                "cutoff": 1000,
                "n_jobs": 1,
            },
            (
                np.array(["AAAAAAAAAA", "AAAARRAAAA", "AANDAAAA"]),
                np.array(["AAAAAAAAAA", "AAAARRAAAA", "AANDAAAA"]),
            ),
            np.array([[1, 25, 93], [25, 1, 93], [93, 93, 1]]),
        ),
        # test with ntrim = 0 and cutoff set high to neglect it
        (
            {
                "dist_weight": 3,
                "gap_penalty": 4,
                "ntrim": 0,
                "ctrim": 2,
                "fixed_gappos": True,
                "cutoff": 1000,
                "n_jobs": 1,
            },
            (
                np.array(["AAAAAAAAAA", "AAAARRAAAA", "AANDAAAA"]),
                np.array(["AAAAAAAAAA", "AAAARRAAAA", "AANDAAAA"]),
            ),
            np.array([[1, 25, 33], [25, 1, 33], [33, 33, 1]]),
        ),
        # test with high ntrim - trimmimg with ntrim is only possible until the beginning of the gap for sequences of unequal length
        (
            {
                "dist_weight": 3,
                "gap_penalty": 4,
                "ntrim": 10,
                "ctrim": 2,
                "fixed_gappos": True,
                "cutoff": 20,
                "n_jobs": 1,
            },
            (
                np.array(["AAAAAAAAAA", "AAAARRAAAA", "AANDAAAA"]),
                np.array(["AAAAAAAAAA", "AAAARRAAAA", "AANDAAAA"]),
            ),
            np.array([[1, 1, 9], [1, 1, 9], [9, 9, 1]]),
        ),
        # test with ctrim = 0 and cutoff set high to neglect it
        (
            {
                "dist_weight": 3,
                "gap_penalty": 4,
                "ntrim": 3,
                "ctrim": 0,
                "fixed_gappos": True,
                "cutoff": 1000,
                "n_jobs": 1,
            },
            (
                np.array(["AAAAAAAAAA", "AAAARRAAAA", "AANDAAAA"]),
                np.array(["AAAAAAAAAA", "AAAARRAAAA", "AANDAAAA"]),
            ),
            np.array([[1, 25, 21], [25, 1, 21], [21, 21, 1]]),
        ),
        # test with high ctrim - trimmimg with ctrim is only possible until the end of the gap for sequences of unequal length
        (
            {
                "dist_weight": 3,
                "gap_penalty": 4,
                "ntrim": 3,
                "ctrim": 10,
                "fixed_gappos": True,
                "cutoff": 20,
                "n_jobs": 1,
            },
            (
                np.array(["AAAAAAAAAA", "AAAARRAAAA", "AANDAAAA"]),
                np.array(["AAAAAAAAAA", "AAAARRAAAA", "AANDAAAA"]),
            ),
            np.array([[1, 1, 21], [1, 1, 21], [21, 21, 1]]),
        ),
        # test with fixed_gappos = False and a high cutoff to neglect it
        # AAAAA added at the beginning of the usual sequences to make to difference of min_gappos and max_gappos more significant
        (
            {
                "dist_weight": 3,
                "gap_penalty": 4,
                "ntrim": 3,
                "ctrim": 2,
                "fixed_gappos": False,
                "cutoff": 1000,
                "n_jobs": 1,
            },
            (
                np.array(["AAAAAAAAAAAAAAA", "AAAAAAAAARRAAAA", "AAAAAAANDAAAA"]),
                np.array(["AAAAAAAAAAAAAAA", "AAAAAAAAARRAAAA", "AAAAAAANDAAAA"]),
            ),
            np.array([[1, 25, 33], [25, 1, 33], [33, 33, 1]]),
        ),
        # test with cutoff set to 0
        (
            {
                "dist_weight": 3,
                "gap_penalty": 4,
                "ntrim": 3,
                "ctrim": 2,
                "fixed_gappos": True,
                "cutoff": 0,
                "n_jobs": 1,
            },
            (
                np.array(["AAAAAAAAAA", "AAAARRAAAA", "AANDAAAA"]),
                np.array(["AAAAAAAAAA", "AAAARRAAAA", "AANDAAAA"]),
            ),
            np.array([[1, 0, 0], [0, 1, 0], [0, 0, 1]]),
        ),
        # test with cutoff set high to neglect it
        (
            {
                "dist_weight": 3,
                "gap_penalty": 4,
                "ntrim": 3,
                "ctrim": 2,
                "fixed_gappos": True,
                "cutoff": 1000,
                "n_jobs": 1,
            },
            (
                np.array(["AAAAAAAAAA", "AAAARRAAAA", "AANDAAAA"]),
                np.array(["AAAAAAAAAA", "AAAARRAAAA", "AANDAAAA"]),
            ),
            np.array([[1, 25, 21], [25, 1, 21], [21, 21, 1]]),
        ),
        # test more complex strings with multiple cores by setting n_jobs = 2
        (
            {
                "dist_weight": 3,
                "gap_penalty": 4,
                "ntrim": 3,
                "ctrim": 2,
                "fixed_gappos": True,
                "cutoff": 1000,
                "n_jobs": 1,
            },
            (
                np.array(["AAAAAAAAAA", "AAAARRAAAA", "AANDAAAA"]),
                np.array(["WEKFAPIQCMNR", "RDAIYTCCNKSWEQ", "CWWMFGHTVRI", "GWSZNNHI"]),
            ),
            np.array([[57, 74, 65, 33], [66, 68, 65, 33], [53, 58, 49, 25]]),
        ),
        # test with multiple cores by setting n_jobs = 4
        (
            {
                "dist_weight": 3,
                "gap_penalty": 4,
                "ntrim": 3,
                "ctrim": 2,
                "fixed_gappos": True,
                "cutoff": 20,
                "n_jobs": 4,
            },
            (
                np.array(["AAAAAAAAAA", "AAAARRAAAA", "AANDAAAA"]),
                np.array(["AAAAAAAAAA", "AAAARRAAAA", "AANDAAAA"]),
            ),
            np.array([[1, 0, 21], [0, 1, 21], [21, 21, 1]]),
        ),
    ],
)
def test_tcrdist(test_parameters, test_input, expected_result):
    tcrdist_calculator = TCRdistDistanceCalculator(**test_parameters)
    seq1, seq2 = test_input
    res = tcrdist_calculator.calc_dist_mat(seq1, seq2)
    assert isinstance(res, scipy.sparse.csr_matrix)
    assert res.shape == expected_result.shape
    assert np.array_equal(res.todense(), expected_result)


def test_tcrdist_reference():
    # test tcrdist against reference implementation
    from . import TESTDATA

    seqs = np.load(TESTDATA / "tcrdist_test_data/tcrdist_WU3k_seqs.npy")
    reference_result = scipy.sparse.load_npz(TESTDATA / "tcrdist_test_data/tcrdist_WU3k_csr_result.npz")

    tcrdist_calculator = TCRdistDistanceCalculator(
        dist_weight=3,
        gap_penalty=4,
        ntrim=3,
        ctrim=2,
        fixed_gappos=True,
        cutoff=15,
        n_jobs=2,
        n_blocks=2,
    )
    res = tcrdist_calculator.calc_dist_mat(seqs, seqs)

    assert np.array_equal(res.data, reference_result.data)
    assert np.array_equal(res.indices, reference_result.indices)
    assert np.array_equal(res.indptr, reference_result.indptr)


def test_hamming_reference():
    # test hamming distance against reference implementation
    from . import TESTDATA

    seqs = np.load(TESTDATA / "hamming_test_data/hamming_WU3k_seqs.npy")
    reference_result = scipy.sparse.load_npz(TESTDATA / "hamming_test_data/hamming_WU3k_csr_result.npz")

    hamming_calculator = HammingDistanceCalculator(2, 2, 2)
    res = hamming_calculator.calc_dist_mat(seqs, seqs)

    assert np.array_equal(res.data, reference_result.data)
    assert np.array_equal(res.indices, reference_result.indices)
    assert np.array_equal(res.indptr, reference_result.indptr)


def test_normalized_hamming():
    hamming_calculator = HammingDistanceCalculator(1, 1, 50, normalize=True)
    seq1 = np.array(["AAAA", "AAB", "AABB", "ABA"])
    seq2 = np.array(["ABB", "ABBB", "ABBB"])
    expected_result = np.array([[0, 0, 0], [34, 0, 0], [0, 26, 26], [34, 0, 0]])
    res = hamming_calculator.calc_dist_mat(seq1, seq2)
    assert isinstance(res, scipy.sparse.csr_matrix)
    assert res.shape == expected_result.shape
    assert np.array_equal(res.todense(), expected_result)


def test_normalized_hamming_reference():
    from . import TESTDATA

    seqs = np.load(TESTDATA / "hamming_test_data/hamming_WU3k_seqs.npy")
    reference_result = scipy.sparse.load_npz(TESTDATA / "hamming_test_data/hamming_WU3k_normalized_csr_result.npz")

    normalized_hamming_calculator = HammingDistanceCalculator(2, 2, 50, normalize=True)
    res = normalized_hamming_calculator.calc_dist_mat(seqs, seqs)

    assert np.array_equal(res.data, reference_result.data)
    assert np.array_equal(res.indices, reference_result.indices)
    assert np.array_equal(res.indptr, reference_result.indptr)


def test_hamming_histogram():
    hamming_calculator = HammingDistanceCalculator(1, 1, 100, normalize=True, histogram=True)
    seqs = np.array(["AAAA", "AA", "AABB", "ABA"])
    row_mins_expected = np.array([50, 100, 50, 100])
    _, _, _, row_mins = hamming_calculator._hamming_mat(seqs=seqs, seqs2=seqs)
    assert np.array_equal(row_mins_expected, row_mins)


def test_hamming_histogram_reference():
    from . import TESTDATA

    seqs = np.load(TESTDATA / "hamming_test_data/hamming_WU3k_seqs.npy")
    hamming_calculator = HammingDistanceCalculator(2, 2, 100, normalize=True, histogram=True)
    row_mins_ref = np.load(TESTDATA / "hamming_test_data/hamming_WU3k_histogram_result.npy")
    _, _, _, row_mins = hamming_calculator._hamming_mat(seqs=seqs, seqs2=seqs)
    assert np.array_equal(row_mins_ref, row_mins)<|MERGE_RESOLUTION|>--- conflicted
+++ resolved
@@ -305,13 +305,6 @@
     npt.assert_almost_equal(res.toarray(), np.array([[0, 1, 5], [0, 5, 10], [0, 0, 0], [1, 0, 0]]))
 
 
-<<<<<<< HEAD
-=======
-metrics_with_n_blocks = ["hamming", "normalized_hamming", "tcrdist"]
-n_blocks_params = [1, 2]
-
-
->>>>>>> 15c04bd0
 @pytest.mark.parametrize(
     "metric", ["alignment", "fastalignment", "identity", "hamming", "normalized_hamming", "levenshtein", "tcrdist"]
 )
