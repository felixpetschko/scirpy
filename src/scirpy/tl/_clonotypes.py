--- conflicted
+++ resolved
@@ -198,15 +198,9 @@
     dual_ir: Literal["primary_only", "all", "any"] = "any",
     same_v_gene: bool = False,
     same_j_gene: bool = False,
-<<<<<<< HEAD
-    within_group: Union[Sequence[str], str, None] = "receptor_type",
-    key_added: Optional[str] = None,
-    partitions: Literal["connected", "leiden", "fastgreedy"] = "connected",
-=======
     within_group: Sequence[str] | str | None = "receptor_type",
     key_added: str | None = None,
-    partitions: Literal["connected", "leiden"] = "connected",
->>>>>>> aaef3a25
+    partitions: Literal["connected", "leiden", "fastgreedy"] = "connected",
     resolution: float = 1,
     n_iterations: int = 5,
     distance_key: str | None = None,
