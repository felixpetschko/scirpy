"""Compute distances between immune receptor sequences"""

import itertools
from collections.abc import Sequence
from typing import Literal, Optional, Union

import numpy as np
from anndata import AnnData
from mudata import MuData
from scanpy import logging
from scipy.sparse import csr_matrix

from scirpy.get import airr as get_airr
from scirpy.util import DataHandler, _doc_params, _is_na, deprecated

from . import metrics


@deprecated(
    "Due to added BCR support, this function has been renamed "
    "to `sequence_dist`. The old version will be removed in a future release. "
)
def tcr_dist(*args, **kwargs):
    return sequence_dist(*args, **kwargs)


def TcrNeighbors(*args, **kwargs):
    raise RuntimeError("TcrNeighbors has been renamed in v0.5.0 and removed in v0.7.0.")


def IrNeighbors(*args, **kwargs):
    raise RuntimeError(
        "IrNeighbors has been removed in v0.7.0. Use either `ir_dist` " "or `sequence_dist` for that functionality. "
    )


MetricType = Union[
    Literal["alignment", "fastalignment", "identity", "levenshtein", "hamming"],
    metrics.DistanceCalculator,
]

_doc_metrics = """\
metric
    You can choose one of the following metrics:
      * `identity` -- 1 for identical sequences, 0 otherwise.
        See :class:`~scirpy.ir_dist.metrics.IdentityDistanceCalculator`.
        This metric implies a cutoff of 0.
      * `levenshtein` -- Levenshtein edit distance.
        See :class:`~scirpy.ir_dist.metrics.LevenshteinDistanceCalculator`.
      * `hamming` -- Hamming distance for CDR3 sequences of equal length.
        See :class:`~scirpy.ir_dist.metrics.HammingDistanceCalculator`.
      * `alignment` -- Distance based on pairwise sequence alignments using the
        BLOSUM62 matrix. This option is incompatible with nucleotide sequences.
        See :class:`~scirpy.ir_dist.metrics.FastAlignmentDistanceCalculator`.
      * `fastalignment` -- Distance based on pairwise sequence alignments using the
        BLOSUM62 matrix. Faster implementation of `alignment` with some loss.
        This option is incompatible with nucleotide sequences.
        See :class:`~scirpy.ir_dist.metrics.FastAlignmentDistanceCalculator`.
      * any instance of :class:`~scirpy.ir_dist.metrics.DistanceCalculator`.
"""

_doc_cutoff = """\
cutoff
    All distances `> cutoff` will be replaced by `0` and eliminated from the sparse
    matrix. A sensible cutoff depends on the distance metric, you can find
    information in the corresponding docs. If set to `None`, the cutoff
    will be `10` for the `alignment` and `fastalignment` metric, and `2` for `levenshtein` and `hamming`.
    For the identity metric, the cutoff is ignored and always set to `0`.
"""


def _get_metric_key(metric: MetricType) -> str:
    return "custom" if isinstance(metric, metrics.DistanceCalculator) else metric  # type: ignore


def _get_distance_calculator(metric: MetricType, cutoff: Union[int, None], *, n_jobs=-1, **kwargs):
    """Returns an instance of :class:`~scirpy.ir_dist.metrics.DistanceCalculator`
    given a metric.

    A cutoff of 0 will always use the identity metric.
    """
    if cutoff == 0 or metric == "identity":
        metric = "identity"
        cutoff = 0

    # Let's rely on the default set by the class if cutoff is None
    if cutoff is not None:
        kwargs["cutoff"] = cutoff

    if isinstance(metric, metrics.DistanceCalculator):
        dist_calc = metric
    elif metric == "alignment":
        dist_calc = metrics.FastAlignmentDistanceCalculator(n_jobs=n_jobs, estimated_penalty=0, **kwargs)
    elif metric == "fastalignment":
        dist_calc = metrics.FastAlignmentDistanceCalculator(n_jobs=n_jobs, **kwargs)
    elif metric == "identity":
        dist_calc = metrics.IdentityDistanceCalculator(**kwargs)
    elif metric == "levenshtein":
        dist_calc = metrics.LevenshteinDistanceCalculator(n_jobs=n_jobs, **kwargs)
    elif metric == "hamming":
<<<<<<< HEAD
        dist_calc = metrics.HammingDistanceCalculator(cutoff=cutoff, n_jobs=n_jobs, **kwargs)
    elif metric == "tcrdist":
        dist_calc = metrics.TCRdistDistanceCalculator(cutoff=cutoff, n_jobs=n_jobs, **kwargs)
=======
        dist_calc = metrics.HammingDistanceCalculator(n_jobs=n_jobs, **kwargs)
>>>>>>> 52a94000
    else:
        raise ValueError("Invalid distance metric.")

    return dist_calc


@DataHandler.inject_param_docs(metric=_doc_metrics, cutoff=_doc_cutoff, dist_mat=metrics._doc_dist_mat)
def _ir_dist(
    adata: DataHandler.TYPE,
    reference: Optional[DataHandler.TYPE] = None,
    *,
    metric: MetricType = "identity",
    cutoff: Union[int, None] = None,
    sequence: Literal["aa", "nt"] = "nt",
    key_added: Union[str, None] = None,
    inplace: bool = True,
    n_jobs: int = -1,
    airr_mod: str = "airr",
    airr_key: str = "airr",
    chain_idx_key: str = "chain_indices",
    airr_mod_ref: str = "airr",
    airr_key_ref: str = "airr",
    chain_idx_key_ref: str = "chain_indices",
    **kwargs,
) -> Union[dict, None]:
    """\
    Computes a sequence-distance metric between all unique :term:`VJ <Chain locus>`
    :term:`CDR3` sequences and between all unique :term:`VDJ <Chain locus>`
    :term:`CDR3` sequences.

    This is a required proprocessing step for clonotype definition and clonotype
    networks and for querying reference databases.

    {dist_mat}

    Parameters
    ----------
    {adata}
    reference
        Another :class:`~anndata.AnnData` object, can be either a second dataset with
        :term:`IR` information or a epitope database.
        If specified, will compute distances between the sequences in `adata` and the
        sequences in `reference`. Otherwise computes pairwise distances
        of the sequences in `adata`.
    {metric}
    {cutoff}
    sequence
        Compute distances based on amino acid (`aa`) or nucleotide (`nt`) sequences.
    key_added
        Dictionary key under which the results will be stored in `adata.uns` if
        `inplace=True`. Defaults to `ir_dist_{{sequence}}_{{metric}}` or
        `ir_dist_{{name}}_{{sequence}}_{{metric}}` if `reference` is specified.
        If `metric` is an instance of :class:`scirpy.ir_dist.metrics.DistanceCalculator`,
        `{{metric}}` defaults to `custom`.
        `{{name}}` is taken from `reference.uns["DB"]["name"]`. If `reference` does not have a
        `"DB"` entry, `key_added` needs to be specified manually.
    inplace
        If true, store the result in `adata.uns`. Otherwise return a dictionary
        with the results.
    n_jobs
        Number of cores to use for distance calculation. Passed on to
        :class:`scirpy.ir_dist.metrics.DistanceCalculator`. :class:`joblib.Parallel` is
        used internally. Via the :class:`joblib.parallel_config` context manager, you can set another
        backend (e.g. `dask`) and adjust other configuration options.
    {airr_mod}
    {airr_key}
    {chain_idx_key}
    airr_mod_ref
        Like `airr_mod`, but for `reference`.
    airr_key_ref
        Like `airr_key`, but for `reference`.
    chain_idx_key_ref
        Like `chain_idx_key`, but for `reference`.

    Returns
    -------
    Depending on the value of `inplace` either returns nothing or a dictionary
    with sparse, pairwise distance matrices for all `VJ` and `VDJ`
    sequences.
    """
    key = "junction_aa" if sequence == "aa" else "junction"
    result = {
        "VJ": {},
        "VDJ": {},
        "params": {"metric": str(metric), "sequence": sequence, "cutoff": cutoff},
    }
    params = DataHandler(adata, airr_mod, airr_key, chain_idx_key)
    params_ref = (
        DataHandler(reference, airr_mod_ref, airr_key_ref, chain_idx_key_ref) if reference is not None else None
    )
    if inplace and key_added is None:
        if params_ref is not None:
            try:
                db_info = params_ref.adata.uns["DB"]
                key_added = f"ir_dist_{db_info['name']}_{sequence}_{_get_metric_key(metric)}"
            except KeyError:
                raise ValueError(
                    'If reference does not contain a `.uns["DB"]["name"]` entry, '
                    "you need to manually specify `key_added`."
                ) from None
        else:
            key_added = f"ir_dist_{sequence}_{_get_metric_key(metric)}"
    if params_ref is not None:
        try:
            result["params"]["DB"] = params_ref.adata.uns["DB"]
        except KeyError:
            result["params"]["DB"] = "AnnData without `.uns['DB'] metadata."

    # get all unique seqs for VJ and VDJ
    def _get_unique_seqs(tmp_adata, chain_type):
        """Get all unique sequences for a chain type"""
        tmp_seqs = np.concatenate(
            [get_airr(tmp_adata, key, f"{chain_type}_{chain_id}").values for chain_id in ["1", "2"]]  # type: ignore
        )
        return np.unique([x.upper() for x in tmp_seqs[~_is_na(tmp_seqs)]])

    for i, tmp_params in enumerate([params, params_ref]):
        if tmp_params is not None:
            for chain_type in ["VJ", "VDJ"]:
                tmp_key = "seqs2" if i == 1 else "seqs"
                unique_seqs = _get_unique_seqs(tmp_params.adata, chain_type)
                if tmp_key == "seqs2" and not len(unique_seqs):
                    logging.warning(
                        "No sequences found in reference anndata object. "
                        "Are you sure you chose the right sequence type (`aa` vs. `nt`)?"
                    )
                result[chain_type][tmp_key] = unique_seqs

    # compute distance matrices
    dist_calc = _get_distance_calculator(metric, cutoff, n_jobs=n_jobs, **kwargs)
    for chain_type in ["VJ", "VDJ"]:
        logging.info(f"Computing sequence x sequence distance matrix for {chain_type} sequences.")  # type: ignore
        result[chain_type]["distances"] = dist_calc.calc_dist_mat(
            result[chain_type]["seqs"], result[chain_type].get("seqs2", None)
        ).tocsr()

    # return or store results
    if inplace:
        params.adata.uns[key_added] = result
    else:
        return result


@_doc_params(metric=_doc_metrics, cutoff=_doc_cutoff, dist_mat=metrics._doc_dist_mat)
def sequence_dist(
    seqs: Sequence[str],
    seqs2: Optional[Sequence[str]] = None,
    *,
    metric: MetricType = "identity",
    cutoff: Union[None, int] = None,
    n_jobs: int = -1,
    **kwargs,
) -> csr_matrix:
    """
    Calculate a sequence x sequence distance matrix.

    {dist_mat}

    When `seqs` or `seqs2` includes non-unique values, the function internally
    uses only unique sequences to calculate the distances. Note that, if the
    input arrays contain large numbers of duplicated values (i.e. hundreds each),
    this will lead to large "dense" blocks in the sparse matrix. This will result in
    slow processing and high memory usage.

    Parameters
    ----------
    seqs
        Numpy array of nucleotide or amino acid sequences.
        Note that not all distance metrics support nucleotide sequences.
    seqs2
        Second array sequences. When omitted, `sequence_dist` computes
        the square matrix of `unique_seqs`.
    {metric}
    {cutoff}
    n_jobs
        Number of CPU cores to use when running a DistanceCalculator that supports
        paralellization.

        A cutoff of 0 implies the `identity` metric.
    kwargs
        Additional parameters passed to the :class:`~scirpy.ir_dist.metrics.DistanceCalculator`.

    Returns
    -------
    Symmetrical, sparse pairwise distance matrix.
    """
    seqs = [x.upper() for x in seqs]
    seqs_unique, seqs_unique_inverse = np.unique(seqs, return_inverse=True)  # type: ignore
    if seqs2 is not None:
        seqs2 = [x.upper() for x in seqs2]
        seqs2_unique, seqs2_unique_inverse = np.unique(seqs2, return_inverse=True)  # type: ignore
    else:
        seqs2_unique, seqs2_unique_inverse = None, seqs_unique_inverse

    dist_calc = _get_distance_calculator(metric, cutoff, n_jobs=n_jobs, **kwargs)

    logging.info(f"Calculating distances with metric {metric}")

    dist_mat = dist_calc.calc_dist_mat(seqs_unique, seqs2_unique)

    # Slicing with CSR is faster than with DOK
    dist_mat = dist_mat.tocsr()

    logging.hint("Expanding non-unique sequences to sequence x sequence matrix")
    i, j = np.meshgrid(seqs_unique_inverse, seqs2_unique_inverse, sparse=True, indexing="ij")
    dist_mat = dist_mat[i, j]

    return dist_mat<|MERGE_RESOLUTION|>--- conflicted
+++ resolved
@@ -98,13 +98,9 @@
     elif metric == "levenshtein":
         dist_calc = metrics.LevenshteinDistanceCalculator(n_jobs=n_jobs, **kwargs)
     elif metric == "hamming":
-<<<<<<< HEAD
         dist_calc = metrics.HammingDistanceCalculator(cutoff=cutoff, n_jobs=n_jobs, **kwargs)
     elif metric == "tcrdist":
         dist_calc = metrics.TCRdistDistanceCalculator(cutoff=cutoff, n_jobs=n_jobs, **kwargs)
-=======
-        dist_calc = metrics.HammingDistanceCalculator(n_jobs=n_jobs, **kwargs)
->>>>>>> 52a94000
     else:
         raise ValueError("Invalid distance metric.")
 
