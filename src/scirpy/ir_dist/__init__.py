"""Compute distances between immune receptor sequences"""

import itertools
from collections.abc import Sequence
from typing import Literal, Optional, Union

import numpy as np
from anndata import AnnData
from mudata import MuData
from scanpy import logging
from scipy.sparse import csr_matrix

from scirpy.get import airr as get_airr
from scirpy.util import DataHandler, _doc_params, _is_na, deprecated

from . import metrics


@deprecated(
    "Due to added BCR support, this function has been renamed "
    "to `sequence_dist`. The old version will be removed in a future release. "
)
def tcr_dist(*args, **kwargs):
    return sequence_dist(*args, **kwargs)


def TcrNeighbors(*args, **kwargs):
    raise RuntimeError("TcrNeighbors has been renamed in v0.5.0 and removed in v0.7.0.")


def IrNeighbors(*args, **kwargs):
    raise RuntimeError(
        "IrNeighbors has been removed in v0.7.0. Use either `ir_dist` " "or `sequence_dist` for that functionality. "
    )


MetricType = Union[
    Literal["alignment", "fastalignment", "identity", "levenshtein", "hamming", "normalized_hamming", "tcrdist"],
    metrics.DistanceCalculator,
]

_doc_metrics = """\
metric
    You can choose one of the following metrics:
      * `identity` -- 1 for identical sequences, 0 otherwise.
        See :class:`~scirpy.ir_dist.metrics.IdentityDistanceCalculator`.
        This metric implies a cutoff of 0.
      * `levenshtein` -- Levenshtein edit distance.
        See :class:`~scirpy.ir_dist.metrics.LevenshteinDistanceCalculator`.
      * `hamming` -- Hamming distance for CDR3 sequences of equal length.
        See :class:`~scirpy.ir_dist.metrics.HammingDistanceCalculator`.
      * `alignment` -- Distance based on pairwise sequence alignments using the
        BLOSUM62 matrix. This option is incompatible with nucleotide sequences.
        See :class:`~scirpy.ir_dist.metrics.FastAlignmentDistanceCalculator`.
      * `fastalignment` -- Distance based on pairwise sequence alignments using the
        BLOSUM62 matrix. Faster implementation of `alignment` with some loss.
        This option is incompatible with nucleotide sequences.
        See :class:`~scirpy.ir_dist.metrics.FastAlignmentDistanceCalculator`.
      * `normalized_hamming` -- Normalized Hamming distance (in percent) for CDR3 sequences of equal length.
        See :class:`~scirpy.ir_dist.metrics.HammingDistanceCalculator`.
      * `tcrdist` -- Distance based on pairwise sequence alignments between TCR CDR3 sequences based on the tcrdist metric.
        See :class:`~scirpy.ir_dist.metrics.TCRdistDistanceCalculator`.
      * any instance of :class:`~scirpy.ir_dist.metrics.DistanceCalculator`.
"""

_doc_cutoff = """\
cutoff
    All distances `> cutoff` will be replaced by `0` and eliminated from the sparse
    matrix. A sensible cutoff depends on the distance metric, you can find
    information in the corresponding docs. If set to `None`, the cutoff
    will be `10` for the `alignment` and `fastalignment` metric, and `2` for `levenshtein` and `hamming`.
    For the identity metric, the cutoff is ignored and always set to `0`.
"""


def _get_metric_key(metric: MetricType) -> str:
    return "custom" if isinstance(metric, metrics.DistanceCalculator) else metric  # type: ignore


def _get_distance_calculator(metric: MetricType, cutoff: Union[int, None], *, n_jobs=-1, **kwargs):
    """Returns an instance of :class:`~scirpy.ir_dist.metrics.DistanceCalculator`
    given a metric.

    A cutoff of 0 will always use the identity metric.
    """
    if cutoff == 0 or metric == "identity":
        metric = "identity"
        cutoff = 0

    # Let's rely on the default set by the class if cutoff is None
    if cutoff is not None:
        kwargs["cutoff"] = cutoff

    if isinstance(metric, metrics.DistanceCalculator):
        dist_calc = metric
    elif metric == "alignment":
        dist_calc = metrics.FastAlignmentDistanceCalculator(n_jobs=n_jobs, estimated_penalty=0, **kwargs)
    elif metric == "fastalignment":
        dist_calc = metrics.FastAlignmentDistanceCalculator(n_jobs=n_jobs, **kwargs)
    elif metric == "identity":
        dist_calc = metrics.IdentityDistanceCalculator(**kwargs)
    elif metric == "levenshtein":
        dist_calc = metrics.LevenshteinDistanceCalculator(n_jobs=n_jobs, **kwargs)
    elif metric == "hamming":
        dist_calc = metrics.HammingDistanceCalculator(n_jobs=n_jobs, **kwargs)
    elif metric == "normalized_hamming":
        dist_calc = metrics.HammingDistanceCalculator(n_jobs=n_jobs, normalize=True, **kwargs)
    elif metric == "tcrdist":
        dist_calc = metrics.TCRdistDistanceCalculator(n_jobs=n_jobs, **kwargs)
    else:
        raise ValueError("Invalid distance metric.")

    return dist_calc


@DataHandler.inject_param_docs(metric=_doc_metrics, cutoff=_doc_cutoff, dist_mat=metrics._doc_dist_mat)
def _ir_dist(
    adata: DataHandler.TYPE,
    reference: Optional[DataHandler.TYPE] = None,
    *,
    metric: MetricType = "identity",
    cutoff: Union[int, None] = None,
    sequence: Literal["aa", "nt"] = "nt",
    key_added: Union[str, None] = None,
    inplace: bool = True,
    n_jobs: int = -1,
    airr_mod: str = "airr",
    airr_key: str = "airr",
    chain_idx_key: str = "chain_indices",
    airr_mod_ref: str = "airr",
    airr_key_ref: str = "airr",
    chain_idx_key_ref: str = "chain_indices",
    **kwargs,
) -> Union[dict, None]:
    """\
    Computes a sequence-distance metric between all unique :term:`VJ <Chain locus>`
    :term:`CDR3` sequences and between all unique :term:`VDJ <Chain locus>`
    :term:`CDR3` sequences.

    This is a required proprocessing step for clonotype definition and clonotype
    networks and for querying reference databases.

    {dist_mat}

    Parameters
    ----------
    {adata}
    reference
        Another :class:`~anndata.AnnData` object, can be either a second dataset with
        :term:`IR` information or a epitope database.
        If specified, will compute distances between the sequences in `adata` and the
        sequences in `reference`. Otherwise computes pairwise distances
        of the sequences in `adata`.
    {metric}
    {cutoff}
    sequence
        Compute distances based on amino acid (`aa`) or nucleotide (`nt`) sequences.
    key_added
        Dictionary key under which the results will be stored in `adata.uns` if
        `inplace=True`. Defaults to `ir_dist_{{sequence}}_{{metric}}` or
        `ir_dist_{{name}}_{{sequence}}_{{metric}}` if `reference` is specified.
        If `metric` is an instance of :class:`scirpy.ir_dist.metrics.DistanceCalculator`,
        `{{metric}}` defaults to `custom`.
        `{{name}}` is taken from `reference.uns["DB"]["name"]`. If `reference` does not have a
        `"DB"` entry, `key_added` needs to be specified manually.
    inplace
        If true, store the result in `adata.uns`. Otherwise return a dictionary
        with the results.
    n_jobs
        Number of cores to use for distance calculation. :class:`joblib.Parallel` is
        used internally. Via the :class:`joblib.parallel_config` context manager, you can set another
        backend (e.g. `dask`) and adjust other configuration options.
<<<<<<< HEAD
        The metrics `hamming`, `normalized_hamming`, and `tcrdist` utilize `numba` 
=======
        The metrics `hamming`, `normalized_hamming`, and `tcrdist` utilize `numba.jit(parallel=True)`
>>>>>>> 66d6f709
        for parallelization with multithreading instead.

    {airr_mod}
    {airr_key}
    {chain_idx_key}
    airr_mod_ref
        Like `airr_mod`, but for `reference`.
    airr_key_ref
        Like `airr_key`, but for `reference`.
    chain_idx_key_ref
        Like `chain_idx_key`, but for `reference`.
    **kwargs
        Arguments are passed to the respective :class:`~scirpy.ir_dist.metrics.DistanceCalculator` class.

    Returns
    -------
    Depending on the value of `inplace` either returns nothing or a dictionary
    with sparse, pairwise distance matrices for all `VJ` and `VDJ`
    sequences.
    """
    key = "junction_aa" if sequence == "aa" else "junction"
    result = {
        "VJ": {},
        "VDJ": {},
        "params": {"metric": str(metric), "sequence": sequence, "cutoff": cutoff},
    }
    params = DataHandler(adata, airr_mod, airr_key, chain_idx_key)
    params_ref = (
        DataHandler(reference, airr_mod_ref, airr_key_ref, chain_idx_key_ref) if reference is not None else None
    )
    if inplace and key_added is None:
        if params_ref is not None:
            try:
                db_info = params_ref.adata.uns["DB"]
                key_added = f"ir_dist_{db_info['name']}_{sequence}_{_get_metric_key(metric)}"
            except KeyError:
                raise ValueError(
                    'If reference does not contain a `.uns["DB"]["name"]` entry, '
                    "you need to manually specify `key_added`."
                ) from None
        else:
            key_added = f"ir_dist_{sequence}_{_get_metric_key(metric)}"
    if params_ref is not None:
        try:
            result["params"]["DB"] = params_ref.adata.uns["DB"]
        except KeyError:
            result["params"]["DB"] = "AnnData without `.uns['DB'] metadata."

    # get all unique seqs for VJ and VDJ
    def _get_unique_seqs(tmp_adata, chain_type):
        """Get all unique sequences for a chain type"""
        tmp_seqs = np.concatenate(
            [get_airr(tmp_adata, key, f"{chain_type}_{chain_id}").values for chain_id in ["1", "2"]]  # type: ignore
        )
        return np.unique([x.upper() for x in tmp_seqs[~_is_na(tmp_seqs)]])

    for i, tmp_params in enumerate([params, params_ref]):
        if tmp_params is not None:
            for chain_type in ["VJ", "VDJ"]:
                tmp_key = "seqs2" if i == 1 else "seqs"
                unique_seqs = _get_unique_seqs(tmp_params.adata, chain_type)
                if tmp_key == "seqs2" and not len(unique_seqs):
                    logging.warning(
                        "No sequences found in reference anndata object. "
                        "Are you sure you chose the right sequence type (`aa` vs. `nt`)?"
                    )
                result[chain_type][tmp_key] = unique_seqs

    # compute distance matrices
    dist_calc = _get_distance_calculator(metric, cutoff, n_jobs=n_jobs, **kwargs)
    for chain_type in ["VJ", "VDJ"]:
        logging.info(f"Computing sequence x sequence distance matrix for {chain_type} sequences.")  # type: ignore
        result[chain_type]["distances"] = dist_calc.calc_dist_mat(
            result[chain_type]["seqs"], result[chain_type].get("seqs2", None)
        ).tocsr()

    # return or store results
    if inplace:
        params.adata.uns[key_added] = result
    else:
        return result


@_doc_params(metric=_doc_metrics, cutoff=_doc_cutoff, dist_mat=metrics._doc_dist_mat)
def sequence_dist(
    seqs: Sequence[str],
    seqs2: Optional[Sequence[str]] = None,
    *,
    metric: MetricType = "identity",
    cutoff: Union[None, int] = None,
    n_jobs: int = -1,
    **kwargs,
) -> csr_matrix:
    """
    Calculate a sequence x sequence distance matrix.

    {dist_mat}

    When `seqs` or `seqs2` includes non-unique values, the function internally
    uses only unique sequences to calculate the distances. Note that, if the
    input arrays contain large numbers of duplicated values (i.e. hundreds each),
    this will lead to large "dense" blocks in the sparse matrix. This will result in
    slow processing and high memory usage.

    Parameters
    ----------
    seqs
        Numpy array of nucleotide or amino acid sequences.
        Note that not all distance metrics support nucleotide sequences.
    seqs2
        Second array sequences. When omitted, `sequence_dist` computes
        the square matrix of `unique_seqs`.
    {metric}
    {cutoff}
    n_jobs
        Number of CPU cores to use when running a DistanceCalculator that supports
        paralellization.

        A cutoff of 0 implies the `identity` metric.
    kwargs
        Additional parameters passed to the :class:`~scirpy.ir_dist.metrics.DistanceCalculator`.

    Returns
    -------
    Symmetrical, sparse pairwise distance matrix.
    """
    seqs = [x.upper() for x in seqs]
    seqs_unique, seqs_unique_inverse = np.unique(seqs, return_inverse=True)  # type: ignore
    if seqs2 is not None:
        seqs2 = [x.upper() for x in seqs2]
        seqs2_unique, seqs2_unique_inverse = np.unique(seqs2, return_inverse=True)  # type: ignore
    else:
        seqs2_unique, seqs2_unique_inverse = None, seqs_unique_inverse

    dist_calc = _get_distance_calculator(metric, cutoff, n_jobs=n_jobs, **kwargs)

    logging.info(f"Calculating distances with metric {metric}")

    dist_mat = dist_calc.calc_dist_mat(seqs_unique, seqs2_unique)

    # Slicing with CSR is faster than with DOK
    dist_mat = dist_mat.tocsr()

    logging.hint("Expanding non-unique sequences to sequence x sequence matrix")
    i, j = np.meshgrid(seqs_unique_inverse, seqs2_unique_inverse, sparse=True, indexing="ij")
    dist_mat = dist_mat[i, j]

    return dist_mat<|MERGE_RESOLUTION|>--- conflicted
+++ resolved
@@ -170,11 +170,7 @@
         Number of cores to use for distance calculation. :class:`joblib.Parallel` is
         used internally. Via the :class:`joblib.parallel_config` context manager, you can set another
         backend (e.g. `dask`) and adjust other configuration options.
-<<<<<<< HEAD
         The metrics `hamming`, `normalized_hamming`, and `tcrdist` utilize `numba` 
-=======
-        The metrics `hamming`, `normalized_hamming`, and `tcrdist` utilize `numba.jit(parallel=True)`
->>>>>>> 66d6f709
         for parallelization with multithreading instead.
 
     {airr_mod}
