import abc
import itertools
import multiprocessing
import warnings
from collections.abc import Sequence
from typing import Optional, Union

import joblib
import numba as nb
import numpy as np
import scipy.sparse
import scipy.spatial
from Levenshtein import distance as levenshtein_dist
from Levenshtein import hamming as hamming_dist
from scanpy import logging
from scipy.sparse import coo_matrix, csr_matrix

from scirpy.util import _doc_params, _parallelize_with_joblib, deprecated

_doc_params_parallel_distance_calculator = """\
n_jobs
    Number of jobs to use for the pairwise distance calculation, passed to
    :class:`joblib.Parallel`. If -1, use all CPUs (only for ParallelDistanceCalculators).
    Via the :class:`joblib.parallel_config` context manager, another backend (e.g. `dask`)
    can be selected.
block_size
    Deprecated. This is now set in `calc_dist_mat`.
"""


_doc_dist_mat = """\
Calculates the full pairwise distance matrix.

.. important::
  * Distances are offset by 1 to allow efficient use of sparse matrices
    (:math:`d' = d+1`).
  * That means, a `distance > cutoff` is represented as `0`, a `distance == 0`
    is represented as `1`, a `distance == 1` is represented as `2` and so on.
  * Only returns distances `<= cutoff`. Larger distances are eliminated
    from the sparse matrix.
  * Distances are non-negative.

"""


class DistanceCalculator(abc.ABC):
    """\
    Abstract base class for a :term:`CDR3`-sequence distance calculator.

    Parameters
    ----------
    cutoff:
        Distances > cutoff will be eliminated to make efficient use of sparse matrices.
        If None, the default cutoff shall be used.

    """

    #: The sparse matrix dtype. Defaults to uint8, constraining the max distance to 255.
    DTYPE = "uint8"

    def __init__(self, cutoff: Union[int, None]):
        if cutoff > 255:
            raise ValueError("Using a cutoff > 255 is not possible due to the `uint8` dtype used")
        self.cutoff = cutoff

    @_doc_params(dist_mat=_doc_dist_mat)
    @abc.abstractmethod
    def calc_dist_mat(self, seqs: Sequence[str], seqs2: Optional[Sequence[str]] = None) -> csr_matrix:
        """\
        Calculate pairwise distance matrix of all sequences in `seqs` and `seqs2`.

        When `seqs2` is omitted, computes the pairwise distance of `seqs` against
        itself.

        {dist_mat}

        Parameters
        ----------
        seqs
            array containing CDR3 sequences. Must not contain duplicates.
        seqs2
            second array containing CDR3 sequences. Must not contain
            duplicates either.

        Returns
        -------
        Sparse pairwise distance matrix.
        """

    @staticmethod
    def squarify(triangular_matrix: csr_matrix) -> csr_matrix:
        """Mirror a triangular matrix at the diagonal to make it a square matrix.

        The input matrix *must* be upper triangular to begin with, otherwise
        the results will be incorrect. No guard rails!
        """
        assert triangular_matrix.shape[0] == triangular_matrix.shape[1], "needs to be square matrix"
        # The matrix is already upper diagonal. Use the transpose method, see
        # https://stackoverflow.com/a/58806735/2340703.
        return triangular_matrix + triangular_matrix.T - scipy.sparse.diags(triangular_matrix.diagonal())


@_doc_params(params=_doc_params_parallel_distance_calculator)
class ParallelDistanceCalculator(DistanceCalculator):
    """
    Abstract base class for a DistanceCalculator that computes distances in parallel.

    It does so in a blockwise fashion. The function computing distances
    for a single block needs to be overriden.

    Parameters
    ----------
    {params}
    """

    def __init__(
        self,
        cutoff: int,
        *,
        n_jobs: int = -1,
        block_size: Optional[int] = None,
    ):
        super().__init__(cutoff)
        self.n_jobs = n_jobs
        if block_size is not None:
            warnings.warn(
                "The `block_size` parameter is now set in the `calc_dist_mat` function instead of the object level. It is ignored here.",
                category=FutureWarning,
            )

    @abc.abstractmethod
    def _compute_block(
        self,
        seqs1: Sequence[str],
        seqs2: Union[Sequence[str], None],
        origin: tuple[int, int],
    ) -> tuple[int, int, int]:
        """Compute the distances for a block of the matrix

        Parameters
        ----------
        seqs1
            array containing sequences
        seqs2
            other array containing sequences. If `None` compute the square matrix
            of `seqs1` and iteratoe over the upper triangle including the diagonal only.
        origin
            row, col coordinates of the origin of the block.

        Returns
        -------
        List of (distance, row, col) tuples for all elements with distance != 0.
        row, col must be the coordinates in the final matrix (they can be derived using
        `origin`). Can't be a generator because this needs to be picklable.
        """

    @staticmethod
    def _block_iter(
        seqs1: Sequence[str],
        seqs2: Optional[Sequence[str]] = None,
        block_size: Optional[int] = 50,
    ) -> tuple[Sequence[str], Union[Sequence[str], None], tuple[int, int]]:
        """Iterate over sequences in blocks.

        Parameters
        ----------
        seqs1
            array containing (unique) sequences
        seqs2
            array containing other sequences. If `None` compute
            the square matrix of `seqs1` and iterate over the upper triangle (including
            the diagonal) only.
        block_size
            side length of a block (will have `block_size ** 2` elements.)

        Yields
        ------
        seqs1
            subset of length `block_size` of seqs1
        seqs2
            subset of length `block_size` of seqs2. If seqs2 is None, this will
            be `None` if the block is on the diagonal, or a subset of seqs1 otherwise.
        origin
            (row, col) coordinates of the origin of the block.
        """
        square_mat = seqs2 is None
        if square_mat:
            seqs2 = seqs1
        for row in range(0, len(seqs1), block_size):
            start_col = row if square_mat else 0
            for col in range(start_col, len(seqs2), block_size):
                if row == col and square_mat:
                    # block on the diagonal.
                    # yield None for seqs2 to indicate that we only want the upper
                    # diagonal.
                    yield seqs1[row : row + block_size], None, (row, row)
                else:
                    yield seqs1[row : row + block_size], seqs2[col : col + block_size], (row, col)

    def calc_dist_mat(
        self, seqs: Sequence[str], seqs2: Optional[Sequence[str]] = None, *, block_size: Optional[int] = None
    ) -> csr_matrix:
        """Calculate the distance matrix.

        See :meth:`DistanceCalculator.calc_dist_mat`.

        Parameters
        ----------
        seqs
            array containing CDR3 sequences. Must not contain duplicates.
        seqs2
            second array containing CDR3 sequences. Must not contain
            duplicates either.
        block_size
            The width of a block that's sent to a worker. A block contains
            `block_size ** 2` elements. If `None` the block
            size is determined automatically based on the problem size.



        Returns
        -------
        Sparse pairwise distance matrix.
        """
        problem_size = len(seqs) * len(seqs2) if seqs2 is not None else len(seqs) ** 2
        # dynamicall adjust the block size such that there are ~1000 blocks within a range of 50 and 5000
        block_size = int(np.ceil(min(max(np.sqrt(problem_size / 1000), 50), 5000)))
        logging.info(f"block size set to {block_size}")

        # precompute blocks as list to have total number of blocks for progressbar
        blocks = list(self._block_iter(seqs, seqs2, block_size=block_size))

        block_results = _parallelize_with_joblib(
            (joblib.delayed(self._compute_block)(*block) for block in blocks), total=len(blocks), n_jobs=self.n_jobs
        )

        try:
            dists, rows, cols = zip(*itertools.chain(*block_results))
        except ValueError:
            # happens when there is no match at all
            dists, rows, cols = (), (), ()

        shape = (len(seqs), len(seqs2)) if seqs2 is not None else (len(seqs), len(seqs))
        score_mat = scipy.sparse.coo_matrix((dists, (rows, cols)), dtype=self.DTYPE, shape=shape)
        score_mat.eliminate_zeros()
        score_mat = score_mat.tocsr()

        if seqs2 is None:
            score_mat = self.squarify(score_mat)

        return score_mat


class IdentityDistanceCalculator(DistanceCalculator):
    """\
    Calculates the Identity-distance between :term:`CDR3` sequences.

    The identity distance is defined as
        * `0`, if sequences are identical
        * `1`, if sequences are not identical.

    Choosing a cutoff:
        For this DistanceCalculator, per definition, the cutoff = 0.
        The `cutoff` argument is ignored.

    Parameters
    ----------
    cutoff
        Will eleminate distances > cutoff to make efficient
        use of sparse matrices. For the IdentityDistanceCalculator this argument
        will be ignored and is always 0.
    """

    def __init__(self, cutoff: int = 0):
        cutoff = 0
        super().__init__(cutoff)

    def calc_dist_mat(self, seqs: np.ndarray, seqs2: np.ndarray = None) -> csr_matrix:
        """In this case, the offseted distance matrix is the identity matrix.

        More details: :meth:`DistanceCalculator.calc_dist_mat`
        """
        if seqs2 is None:
            # In this case, the offsetted distance matrix is the identity matrix
            return scipy.sparse.identity(len(seqs), dtype=self.DTYPE, format="csr")
        else:
            # actually compare the values
            def coord_generator():
                for (i1, s1), (i2, s2) in itertools.product(enumerate(seqs), enumerate(seqs2)):
                    if s1 == s2:
                        yield 1, i1, i2

            try:
                d, row, col = zip(*coord_generator())
            except ValueError:
                # happens when there is no match at all
                d, row, col = (), (), ()

            return coo_matrix((d, (row, col)), dtype=self.DTYPE, shape=(len(seqs), len(seqs2))).tocsr()


@_doc_params(params=_doc_params_parallel_distance_calculator)
class LevenshteinDistanceCalculator(ParallelDistanceCalculator):
    """\
    Calculates the Levenshtein edit-distance between sequences.

    The edit distance is the total number of deletion, addition and modification
    events.

    This class relies on `Python-levenshtein <https://github.com/ztane/python-Levenshtein>`_
    to calculate the distances.

    Choosing a cutoff:
        Each modification stands for a deletion, addition or modification event.
        While lacking empirical data, it seems unlikely that CDR3 sequences with more
        than two modifications still recognize the same antigen.

    Parameters
    ----------
    cutoff
        Will eleminate distances > cutoff to make efficient
        use of sparse matrices. The default cutoff is `2`.
    {params}
    """

    def __init__(self, cutoff: int = 2, **kwargs):
        super().__init__(cutoff, **kwargs)

    def _compute_block(self, seqs1, seqs2, origin):
        origin_row, origin_col = origin
        if seqs2 is not None:
            # compute the full matrix
            coord_iterator = itertools.product(enumerate(seqs1), enumerate(seqs2))
        else:
            # compute only upper triangle in this case
            coord_iterator = itertools.combinations_with_replacement(enumerate(seqs1), r=2)

        result = []
        for (row, s1), (col, s2) in coord_iterator:
            d = levenshtein_dist(s1, s2)
            if d <= self.cutoff:
                result.append((d + 1, origin_row + row, origin_col + col))

        return result


@_doc_params(params=_doc_params_parallel_distance_calculator)
class HammingDistanceCalculator(ParallelDistanceCalculator):
    """\
    Calculates the Hamming distance between sequences of identical length.

    The edit distance is the total number of substitution events. Sequences
    with different lengths will be treated as though they exceeded the
    distance-cutoff, i.e. they receive a distance of `0` in the sparse distance
    matrix and will not be connected by an edge in the graph.

    This class relies on `Python-levenshtein <https://github.com/ztane/python-Levenshtein>`_
    to calculate the distances.

    Choosing a cutoff:
        Each modification stands for a substitution event.
        While lacking empirical data, it seems unlikely that CDR3 sequences with more
        than two modifications still recognize the same antigen.

    Parameters
    ----------
    cutoff
        Will eleminate distances > cutoff to make efficient
        use of sparse matrices. The default cutoff is `2`.
    {params}
    """

    def __init__(self, cutoff: int = 2, **kwargs):
        super().__init__(cutoff, **kwargs)

    def _compute_block(self, seqs1, seqs2, origin):
        origin_row, origin_col = origin
        if seqs2 is not None:
            # compute the full matrix
            coord_iterator = itertools.product(enumerate(seqs1), enumerate(seqs2))
        else:
            # compute only upper triangle in this case
            coord_iterator = itertools.combinations_with_replacement(enumerate(seqs1), r=2)

        result = []
        for (row, s1), (col, s2) in coord_iterator:
            # require identical length of sequences
            if len(s1) != len(s2):
                continue
            d = hamming_dist(s1, s2)
            if d <= self.cutoff:
                result.append((d + 1, origin_row + row, origin_col + col))

        return result


class TCRdistDistanceCalculator:

    """Computes pairwise distances between TCR CDR3 sequences based on the "tcrdist" distance metric.

    The code of this class is heavily based on: https://github.com/agartland/pwseqdist/blob/master/pwseqdist

    Using default weight, gap penalty, ntrim and ctrim is equivalent to the
    original distance published in Dash et al, (2017).

    Parameters
    ----------
    dist_weight : int
        Weight applied to the mismatch distances before summing with the gap penalties
    gap_penalty : int
        Distance penalty for the difference in the length of the two sequences
    ntrim/ctrim : int
        Positions trimmed off the N-terminus (0) and C-terminus (L-1) ends of the peptide sequence. These symbols will be ignored
        in the distance calculation.
    fixed_gappos : bool
        If True, insert gaps at a fixed position after the cysteine residue statring the CDR3 (typically position 6).
        If False, find the "optimal" position for inserting the gaps to make up the difference in length
    cutoff:
        Will eleminate distances > cutoff to make efficient
        use of sparse matrices.
    n_jobs:
        Number of jobs (processes) to use for the pairwise distance calculation
    """

    def __init__(
        self,
        dist_weight=3,
        gap_penalty=4,
        ntrim=3,
        ctrim=2,
        fixed_gappos=True,
        cutoff: Union[None, int] = None,
        n_jobs: Union[None, int] = None,
    ):
        if cutoff is None:
            cutoff = 20
        if n_jobs is None:
            n_jobs = 1

        self.dist_weight = dist_weight
        self.gap_penalty = gap_penalty
        self.ntrim = ntrim
        self.ctrim = ctrim
        self.fixed_gappos = fixed_gappos
        self.cutoff = cutoff
        self.n_jobs = n_jobs


    parasail_aa_alphabet = "ARNDCQEGHILKMFPSTWYVBZX"
    parasail_aa_alphabet_with_unknown = "ARNDCQEGHILKMFPSTWYVBZX*"
    tcr_dict_distance_matrix = {
        ("A", "A"): 0,
        ("A", "C"): 4,
        ("A", "D"): 4,
        ("A", "E"): 4,
        ("A", "F"): 4,
        ("A", "G"): 4,
        ("A", "H"): 4,
        ("A", "I"): 4,
        ("A", "K"): 4,
        ("A", "L"): 4,
        ("A", "M"): 4,
        ("A", "N"): 4,
        ("A", "P"): 4,
        ("A", "Q"): 4,
        ("A", "R"): 4,
        ("A", "S"): 3,
        ("A", "T"): 4,
        ("A", "V"): 4,
        ("A", "W"): 4,
        ("A", "Y"): 4,
        ("C", "A"): 4,
        ("C", "C"): 0,
        ("C", "D"): 4,
        ("C", "E"): 4,
        ("C", "F"): 4,
        ("C", "G"): 4,
        ("C", "H"): 4,
        ("C", "I"): 4,
        ("C", "K"): 4,
        ("C", "L"): 4,
        ("C", "M"): 4,
        ("C", "N"): 4,
        ("C", "P"): 4,
        ("C", "Q"): 4,
        ("C", "R"): 4,
        ("C", "S"): 4,
        ("C", "T"): 4,
        ("C", "V"): 4,
        ("C", "W"): 4,
        ("C", "Y"): 4,
        ("D", "A"): 4,
        ("D", "C"): 4,
        ("D", "D"): 0,
        ("D", "E"): 2,
        ("D", "F"): 4,
        ("D", "G"): 4,
        ("D", "H"): 4,
        ("D", "I"): 4,
        ("D", "K"): 4,
        ("D", "L"): 4,
        ("D", "M"): 4,
        ("D", "N"): 3,
        ("D", "P"): 4,
        ("D", "Q"): 4,
        ("D", "R"): 4,
        ("D", "S"): 4,
        ("D", "T"): 4,
        ("D", "V"): 4,
        ("D", "W"): 4,
        ("D", "Y"): 4,
        ("E", "A"): 4,
        ("E", "C"): 4,
        ("E", "D"): 2,
        ("E", "E"): 0,
        ("E", "F"): 4,
        ("E", "G"): 4,
        ("E", "H"): 4,
        ("E", "I"): 4,
        ("E", "K"): 3,
        ("E", "L"): 4,
        ("E", "M"): 4,
        ("E", "N"): 4,
        ("E", "P"): 4,
        ("E", "Q"): 2,
        ("E", "R"): 4,
        ("E", "S"): 4,
        ("E", "T"): 4,
        ("E", "V"): 4,
        ("E", "W"): 4,
        ("E", "Y"): 4,
        ("F", "A"): 4,
        ("F", "C"): 4,
        ("F", "D"): 4,
        ("F", "E"): 4,
        ("F", "F"): 0,
        ("F", "G"): 4,
        ("F", "H"): 4,
        ("F", "I"): 4,
        ("F", "K"): 4,
        ("F", "L"): 4,
        ("F", "M"): 4,
        ("F", "N"): 4,
        ("F", "P"): 4,
        ("F", "Q"): 4,
        ("F", "R"): 4,
        ("F", "S"): 4,
        ("F", "T"): 4,
        ("F", "V"): 4,
        ("F", "W"): 3,
        ("F", "Y"): 1,
        ("G", "A"): 4,
        ("G", "C"): 4,
        ("G", "D"): 4,
        ("G", "E"): 4,
        ("G", "F"): 4,
        ("G", "G"): 0,
        ("G", "H"): 4,
        ("G", "I"): 4,
        ("G", "K"): 4,
        ("G", "L"): 4,
        ("G", "M"): 4,
        ("G", "N"): 4,
        ("G", "P"): 4,
        ("G", "Q"): 4,
        ("G", "R"): 4,
        ("G", "S"): 4,
        ("G", "T"): 4,
        ("G", "V"): 4,
        ("G", "W"): 4,
        ("G", "Y"): 4,
        ("H", "A"): 4,
        ("H", "C"): 4,
        ("H", "D"): 4,
        ("H", "E"): 4,
        ("H", "F"): 4,
        ("H", "G"): 4,
        ("H", "H"): 0,
        ("H", "I"): 4,
        ("H", "K"): 4,
        ("H", "L"): 4,
        ("H", "M"): 4,
        ("H", "N"): 3,
        ("H", "P"): 4,
        ("H", "Q"): 4,
        ("H", "R"): 4,
        ("H", "S"): 4,
        ("H", "T"): 4,
        ("H", "V"): 4,
        ("H", "W"): 4,
        ("H", "Y"): 2,
        ("I", "A"): 4,
        ("I", "C"): 4,
        ("I", "D"): 4,
        ("I", "E"): 4,
        ("I", "F"): 4,
        ("I", "G"): 4,
        ("I", "H"): 4,
        ("I", "I"): 0,
        ("I", "K"): 4,
        ("I", "L"): 2,
        ("I", "M"): 3,
        ("I", "N"): 4,
        ("I", "P"): 4,
        ("I", "Q"): 4,
        ("I", "R"): 4,
        ("I", "S"): 4,
        ("I", "T"): 4,
        ("I", "V"): 1,
        ("I", "W"): 4,
        ("I", "Y"): 4,
        ("K", "A"): 4,
        ("K", "C"): 4,
        ("K", "D"): 4,
        ("K", "E"): 3,
        ("K", "F"): 4,
        ("K", "G"): 4,
        ("K", "H"): 4,
        ("K", "I"): 4,
        ("K", "K"): 0,
        ("K", "L"): 4,
        ("K", "M"): 4,
        ("K", "N"): 4,
        ("K", "P"): 4,
        ("K", "Q"): 3,
        ("K", "R"): 2,
        ("K", "S"): 4,
        ("K", "T"): 4,
        ("K", "V"): 4,
        ("K", "W"): 4,
        ("K", "Y"): 4,
        ("L", "A"): 4,
        ("L", "C"): 4,
        ("L", "D"): 4,
        ("L", "E"): 4,
        ("L", "F"): 4,
        ("L", "G"): 4,
        ("L", "H"): 4,
        ("L", "I"): 2,
        ("L", "K"): 4,
        ("L", "L"): 0,
        ("L", "M"): 2,
        ("L", "N"): 4,
        ("L", "P"): 4,
        ("L", "Q"): 4,
        ("L", "R"): 4,
        ("L", "S"): 4,
        ("L", "T"): 4,
        ("L", "V"): 3,
        ("L", "W"): 4,
        ("L", "Y"): 4,
        ("M", "A"): 4,
        ("M", "C"): 4,
        ("M", "D"): 4,
        ("M", "E"): 4,
        ("M", "F"): 4,
        ("M", "G"): 4,
        ("M", "H"): 4,
        ("M", "I"): 3,
        ("M", "K"): 4,
        ("M", "L"): 2,
        ("M", "M"): 0,
        ("M", "N"): 4,
        ("M", "P"): 4,
        ("M", "Q"): 4,
        ("M", "R"): 4,
        ("M", "S"): 4,
        ("M", "T"): 4,
        ("M", "V"): 3,
        ("M", "W"): 4,
        ("M", "Y"): 4,
        ("N", "A"): 4,
        ("N", "C"): 4,
        ("N", "D"): 3,
        ("N", "E"): 4,
        ("N", "F"): 4,
        ("N", "G"): 4,
        ("N", "H"): 3,
        ("N", "I"): 4,
        ("N", "K"): 4,
        ("N", "L"): 4,
        ("N", "M"): 4,
        ("N", "N"): 0,
        ("N", "P"): 4,
        ("N", "Q"): 4,
        ("N", "R"): 4,
        ("N", "S"): 3,
        ("N", "T"): 4,
        ("N", "V"): 4,
        ("N", "W"): 4,
        ("N", "Y"): 4,
        ("P", "A"): 4,
        ("P", "C"): 4,
        ("P", "D"): 4,
        ("P", "E"): 4,
        ("P", "F"): 4,
        ("P", "G"): 4,
        ("P", "H"): 4,
        ("P", "I"): 4,
        ("P", "K"): 4,
        ("P", "L"): 4,
        ("P", "M"): 4,
        ("P", "N"): 4,
        ("P", "P"): 0,
        ("P", "Q"): 4,
        ("P", "R"): 4,
        ("P", "S"): 4,
        ("P", "T"): 4,
        ("P", "V"): 4,
        ("P", "W"): 4,
        ("P", "Y"): 4,
        ("Q", "A"): 4,
        ("Q", "C"): 4,
        ("Q", "D"): 4,
        ("Q", "E"): 2,
        ("Q", "F"): 4,
        ("Q", "G"): 4,
        ("Q", "H"): 4,
        ("Q", "I"): 4,
        ("Q", "K"): 3,
        ("Q", "L"): 4,
        ("Q", "M"): 4,
        ("Q", "N"): 4,
        ("Q", "P"): 4,
        ("Q", "Q"): 0,
        ("Q", "R"): 3,
        ("Q", "S"): 4,
        ("Q", "T"): 4,
        ("Q", "V"): 4,
        ("Q", "W"): 4,
        ("Q", "Y"): 4,
        ("R", "A"): 4,
        ("R", "C"): 4,
        ("R", "D"): 4,
        ("R", "E"): 4,
        ("R", "F"): 4,
        ("R", "G"): 4,
        ("R", "H"): 4,
        ("R", "I"): 4,
        ("R", "K"): 2,
        ("R", "L"): 4,
        ("R", "M"): 4,
        ("R", "N"): 4,
        ("R", "P"): 4,
        ("R", "Q"): 3,
        ("R", "R"): 0,
        ("R", "S"): 4,
        ("R", "T"): 4,
        ("R", "V"): 4,
        ("R", "W"): 4,
        ("R", "Y"): 4,
        ("S", "A"): 3,
        ("S", "C"): 4,
        ("S", "D"): 4,
        ("S", "E"): 4,
        ("S", "F"): 4,
        ("S", "G"): 4,
        ("S", "H"): 4,
        ("S", "I"): 4,
        ("S", "K"): 4,
        ("S", "L"): 4,
        ("S", "M"): 4,
        ("S", "N"): 3,
        ("S", "P"): 4,
        ("S", "Q"): 4,
        ("S", "R"): 4,
        ("S", "S"): 0,
        ("S", "T"): 3,
        ("S", "V"): 4,
        ("S", "W"): 4,
        ("S", "Y"): 4,
        ("T", "A"): 4,
        ("T", "C"): 4,
        ("T", "D"): 4,
        ("T", "E"): 4,
        ("T", "F"): 4,
        ("T", "G"): 4,
        ("T", "H"): 4,
        ("T", "I"): 4,
        ("T", "K"): 4,
        ("T", "L"): 4,
        ("T", "M"): 4,
        ("T", "N"): 4,
        ("T", "P"): 4,
        ("T", "Q"): 4,
        ("T", "R"): 4,
        ("T", "S"): 3,
        ("T", "T"): 0,
        ("T", "V"): 4,
        ("T", "W"): 4,
        ("T", "Y"): 4,
        ("V", "A"): 4,
        ("V", "C"): 4,
        ("V", "D"): 4,
        ("V", "E"): 4,
        ("V", "F"): 4,
        ("V", "G"): 4,
        ("V", "H"): 4,
        ("V", "I"): 1,
        ("V", "K"): 4,
        ("V", "L"): 3,
        ("V", "M"): 3,
        ("V", "N"): 4,
        ("V", "P"): 4,
        ("V", "Q"): 4,
        ("V", "R"): 4,
        ("V", "S"): 4,
        ("V", "T"): 4,
        ("V", "V"): 0,
        ("V", "W"): 4,
        ("V", "Y"): 4,
        ("W", "A"): 4,
        ("W", "C"): 4,
        ("W", "D"): 4,
        ("W", "E"): 4,
        ("W", "F"): 3,
        ("W", "G"): 4,
        ("W", "H"): 4,
        ("W", "I"): 4,
        ("W", "K"): 4,
        ("W", "L"): 4,
        ("W", "M"): 4,
        ("W", "N"): 4,
        ("W", "P"): 4,
        ("W", "Q"): 4,
        ("W", "R"): 4,
        ("W", "S"): 4,
        ("W", "T"): 4,
        ("W", "V"): 4,
        ("W", "W"): 0,
        ("W", "Y"): 2,
        ("Y", "A"): 4,
        ("Y", "C"): 4,
        ("Y", "D"): 4,
        ("Y", "E"): 4,
        ("Y", "F"): 1,
        ("Y", "G"): 4,
        ("Y", "H"): 2,
        ("Y", "I"): 4,
        ("Y", "K"): 4,
        ("Y", "L"): 4,
        ("Y", "M"): 4,
        ("Y", "N"): 4,
        ("Y", "P"): 4,
        ("Y", "Q"): 4,
        ("Y", "R"): 4,
        ("Y", "S"): 4,
        ("Y", "T"): 4,
        ("Y", "V"): 4,
        ("Y", "W"): 2,
        ("Y", "Y"): 0,
    }

    @staticmethod
    def _make_numba_matrix(distance_matrix, alphabet=parasail_aa_alphabet_with_unknown):
        """Creates a numba compatible distance matrix from a dict of tuples.

        Parameters
        ----------
        distance_matrix : dict
            Keys are tuples like ('A', 'C') with values containing an integer.
        alphabet : str

        Returns
        -------
        distance_matrix : np.ndarray, dtype=np.int32"""

        dm = np.zeros((len(alphabet), len(alphabet)), dtype=np.int32)
        for (aa1, aa2), d in distance_matrix.items():
            dm[alphabet.index(aa1), alphabet.index(aa2)] = d
            dm[alphabet.index(aa2), alphabet.index(aa1)] = d
        return dm

    tcr_nb_distance_matrix = _make_numba_matrix(tcr_dict_distance_matrix)

    @staticmethod
    def _seqs2mat(seqs, alphabet=parasail_aa_alphabet, max_len=None):
        """Convert a collection of gene sequences into a
        numpy matrix of integers for fast comparison.

        Parameters
        ----------
        seqs : list 
            List of strings

        Returns
        -------
        mat : np.array  

        Examples
        --------
        >>> seqs2mat(["CAT","HAT"])
        array([[ 4,  0, 16],
            [ 8,  0, 16]], dtype=int8)

        Notes
        -----
        Requires all seqs to have the same length, therefore shorter sequences
        are filled up with -1 entries at the end.
        """

        if max_len is None:
            max_len = np.max([len(s) for s in seqs])
        mat = -1 * np.ones((len(seqs), max_len), dtype=np.int8)
        L = np.zeros(len(seqs), dtype=np.int8)
        for si, s in enumerate(seqs):
            L[si] = len(s)
            for aai in range(max_len):
                if aai >= len(s):
                    break
                try:
                    mat[si, aai] = alphabet.index(s[aai])
                except ValueError:
                    # Unknown symbols given value for last column/row of matrix
                    mat[si, aai] = len(alphabet)
        return mat, L

    @staticmethod
    @nb.jit(nopython=True, parallel=False, nogil=True)
    def _nb_tcrdist_mat(
        seqs_mat1,
        seqs_mat2,
        seqs_L1,
        seqs_L2,
        distance_matrix=tcr_nb_distance_matrix,
        dist_weight=3,
        gap_penalty=4,
        ntrim=3,
        ctrim=2,
        fixed_gappos=True,
        cutoff=20,
    ):
        """Computes the pairwise TCRdist distances for sequences in seqs_mat1 and seqs_mat2.

        Note: to use with non-CDR3 sequences set ntrim and ctrim to 0.

        Parameters
        ----------
        seqs_mat1/2 : np.ndarray
            Matrix containing sequences created by seqs2mat with padding to accomodate
            sequences of different lengths (-1 padding)
        seqs_L1/2 : np.ndarray
            A vector containing the length of each sequence in the respective seqs_mat matrix,
            without the padding in seqs_mat
        distance_matrix : np.ndarray [alphabet, alphabet] dtype=int32
            A square distance matrix (NOT a similarity matrix).
            Matrix must match the alphabet that was used to create
            seqs_mat, where each AA is represented by an index into the alphabet.
        dist_weight : int
            Weight applied to the mismatch distances before summing with the gap penalties
        gap_penalty : int
            Distance penalty for the difference in the length of the two sequences
        ntrim/ctrim : int
            Positions trimmed off the N-terminus (0) and C-terminus (L-1) ends of the peptide sequence. These symbols will be ignored
            in the distance calculation.
        fixed_gappos : bool
            If True, insert gaps at a fixed position after the cysteine residue statring the CDR3 (typically position 6).
            If False, find the "optimal" position for inserting the gaps to make up the difference in length

        Returns
        -------
        data_rows : 
            List with arrays containing the non-zero data values of the result matrix per row,
            needed to create the final scipy CSR result matrix later
        indices_rows :
            List with arrays containing the non-zero entry column indeces of the result matrix per row,
            needed to create the final scipy CSR result matrix later
        row_element_counts :
            Arraay with integers that indicate the amount of non-zero values of the result matrix per row,
            needed to create the final scipy CSR result matrix later
        """

        assert seqs_mat1.shape[0] == seqs_L1.shape[0]
        assert seqs_mat2.shape[0] == seqs_L2.shape[0]

        data_rows = nb.typed.List()
        indices_rows = nb.typed.List()
        row_element_counts = np.zeros(seqs_mat1.shape[0])

        empty_row = np.zeros(0)
        for i in range(0, seqs_mat1.shape[0]):
            data_rows.append(empty_row)
            indices_rows.append(empty_row)

        for row_index in range(seqs_mat1.shape[0]):
            data_row = np.zeros(seqs_mat2.shape[0])
            indices_row = np.zeros(seqs_mat2.shape[0])
            row_end_index = 0

            for col_index in range(seqs_mat2.shape[0]):
                q_L = seqs_L1[row_index]
                s_L = seqs_L2[col_index]
                if q_L == s_L:
                    distance = 1
                    for i in range(ntrim, q_L - ctrim):
                        distance += distance_matrix[seqs_mat1[row_index, i], seqs_mat2[col_index, i]] * dist_weight

                    if distance <= cutoff + 1:
                        data_row[row_end_index] = distance
                        indices_row[row_end_index] = col_index
                        row_end_index += 1
                    continue

                short_len = min(q_L, s_L)
                len_diff = abs(q_L - s_L)
                if fixed_gappos:
                    min_gappos = min(6, 3 + (short_len - 5) // 2)
                    max_gappos = min_gappos
                else:
                    min_gappos = 5
                    max_gappos = short_len - 1 - 4
                    while min_gappos > max_gappos:
                        min_gappos -= 1
                        max_gappos += 1
                min_dist = -1

                for gappos in range(min_gappos, max_gappos + 1):
                    tmp_dist = 0

                    remainder = short_len - gappos
                    for n_i in range(ntrim, gappos):
                        tmp_dist += distance_matrix[seqs_mat1[row_index, n_i], seqs_mat2[col_index, n_i]]

                    for c_i in range(ctrim, remainder):
                        tmp_dist += distance_matrix[
                            seqs_mat1[row_index, q_L - 1 - c_i], seqs_mat2[col_index, s_L - 1 - c_i]
                        ]

                    if tmp_dist < min_dist or min_dist == -1:
                        min_dist = tmp_dist

                    if min_dist == 0:
                        break

                distance = min_dist * dist_weight + len_diff * gap_penalty + 1
                if distance <= cutoff + 1:
                    data_row[row_end_index] = distance
                    indices_row[row_end_index] = col_index
                    row_end_index += 1

            data_rows[row_index] = data_row[0:row_end_index]
            indices_rows[row_index] = indices_row[0:row_end_index]
            row_element_counts[row_index] = row_end_index

        return data_rows, indices_rows, row_element_counts

    def _calc_dist_mat_block(self, seqs: Sequence[str], seqs2: Optional[Sequence[str]] = None) -> csr_matrix:
<<<<<<< HEAD
        "Computes a block of the final TCRdist distance matrix and returns it as CSR matrix"

        if(len(seqs) == 0 or len(seqs2) == 0):
=======
        if len(seqs) == 0 or len(seqs2) == 0:
>>>>>>> a9e46b48
            return csr_matrix((len(seqs), len(seqs2)))

        seqs_mat1, seqs_L1 = self._seqs2mat(seqs)
        seqs_mat2, seqs_L2 = self._seqs2mat(seqs2)

        kwargs = {
            "dist_weight": self.dist_weight,
            "gap_penalty": self.gap_penalty,
            "ntrim": self.ntrim,
            "ctrim": self.ctrim,
            "fixed_gappos": self.fixed_gappos,
            "cutoff": self.cutoff,
        }

        data_rows, indices_rows, row_element_counts = self._nb_tcrdist_mat(
            seqs_mat1, seqs_mat2, seqs_L1, seqs_L2, **kwargs
        )

        indptr = np.zeros(row_element_counts.shape[0] + 1)
        indptr[1:] = np.cumsum(row_element_counts)
        data, indices = np.concatenate(data_rows), np.concatenate(indices_rows)
        sparse_distance_matrix = csr_matrix((data, indices, indptr), shape=(len(seqs), len(seqs2)))
        return sparse_distance_matrix

    def calc_dist_mat(self, seqs: Sequence[str], seqs2: Optional[Sequence[str]] = None) -> csr_matrix:
        """Calculates the pairwise distances between two vectors of gene sequences based on the TCRdist distance metric
        and returns a CSR distance matrix"""
        
        if seqs2 is None:
            seqs2 = seqs

        if self.n_jobs > 1:
            split_seqs = np.array_split(seqs, self.n_jobs)
            arguments = [(split_seqs[x], seqs2) for x in range(self.n_jobs)]
            with multiprocessing.Pool(self.n_jobs) as p:
                results = p.starmap(self._calc_dist_mat_block, arguments)
            distance_matrix_csr = scipy.sparse.vstack(results)
        else:
            distance_matrix_csr = self._calc_dist_mat_block(seqs, seqs2)

        return distance_matrix_csr


@_doc_params(params=_doc_params_parallel_distance_calculator)
class AlignmentDistanceCalculator(ParallelDistanceCalculator):
    """\
    Calculates distance between sequences based on pairwise sequence alignment.

    The distance between two sequences is defined as :math:`S_{{1,2}}^{{max}} - S_{{1,2}}`,
    where :math:`S_{{1,2}}` is the alignment score of sequences 1 and 2 and
    :math:`S_{{1,2}}^{{max}}` is the max. achievable alignment score of sequences 1 and 2.
    :math:`S_{{1,2}}^{{max}}` is defined as :math:`\\min(S_{{1,1}}, S_{{2,2}})`.

    The use of alignment-based distances is heavily inspired by :cite:`TCRdist`.

    High-performance sequence alignments are calculated leveraging
    the `parasail library <https://github.com/jeffdaily/parasail-python>`_ (:cite:`Daily2016`).

    Choosing a cutoff:
        Alignment distances need to be viewed in the light of the substitution matrix.
        The alignment distance is the difference between the actual alignment
        score and the max. achievable alignment score. For instance, a mutation
        from *Leucine* (`L`) to *Isoleucine* (`I`) results in a BLOSUM62 score of `2`.
        An `L` aligned with `L` achieves a score of `4`. The distance is, therefore, `2`.

        On the other hand, a single *Tryptophane* (`W`) mutating into, e.g.
        *Proline* (`P`) already results in a distance of `15`.

        We are still lacking empirical data up to which distance a CDR3 sequence still
        is likely to recognize the same antigen, but reasonable cutoffs are `<15`.

    Parameters
    ----------
    cutoff
        Will eleminate distances > cutoff to make efficient
        use of sparse matrices. The default cutoff is `10`.
    {params}
    subst_mat
        Name of parasail substitution matrix
    gap_open
        Gap open penalty
    gap_extend
        Gap extend penatly
    """

    @deprecated(
        """\
        FastAlignmentDistanceCalculator achieves (depending on the settings) identical results
        at a higher speed.
        """
    )
    def __init__(
        self,
        cutoff: int = 10,
        *,
        n_jobs: int = -1,
        block_size: Optional[int] = None,
        subst_mat: str = "blosum62",
        gap_open: int = 11,
        gap_extend: int = 11,
    ):
        super().__init__(cutoff, n_jobs=n_jobs, block_size=block_size)
        self.subst_mat = subst_mat
        self.gap_open = gap_open
        self.gap_extend = gap_extend

    def _compute_block(self, seqs1, seqs2, origin):
        import parasail

        subst_mat = parasail.Matrix(self.subst_mat)
        origin_row, origin_col = origin

        square_matrix = seqs2 is None
        if square_matrix:
            seqs2 = seqs1

        self_alignment_scores1 = self._self_alignment_scores(seqs1)
        if square_matrix:
            self_alignment_scores2 = self_alignment_scores1
        else:
            self_alignment_scores2 = self._self_alignment_scores(seqs2)

        result = []
        for row, s1 in enumerate(seqs1):
            col_start = row if square_matrix else 0
            for col, s2 in enumerate(seqs2[col_start:], start=col_start):
                profile = parasail.profile_create_16(s1, subst_mat)
                r = parasail.nw_scan_profile_16(profile, s2, self.gap_open, self.gap_extend)
                max_score = np.min([self_alignment_scores1[row], self_alignment_scores2[col]])
                d = max_score - r.score
                if d <= self.cutoff:
                    result.append((d + 1, origin_row + row, origin_col + col))

        return result

    def _self_alignment_scores(self, seqs: Sequence) -> dict:
        """Calculate self-alignments. We need them as reference values
        to turn scores into dists
        """
        import parasail

        return np.fromiter(
            (
                parasail.nw_scan_16(
                    s,
                    s,
                    self.gap_open,
                    self.gap_extend,
                    parasail.Matrix(self.subst_mat),
                ).score
                for s in seqs
            ),
            dtype=int,
            count=len(seqs),
        )


@_doc_params(params=_doc_params_parallel_distance_calculator)
class FastAlignmentDistanceCalculator(ParallelDistanceCalculator):
    """\
    Calculates distance between sequences based on pairwise sequence alignment.

    The distance between two sequences is defined as :math:`S_{{1,2}}^{{max}} - S_{{1,2}}`,
    where :math:`S_{{1,2}}` is the alignment score of sequences 1 and 2 and
    :math:`S_{{1,2}}^{{max}}` is the max. achievable alignment score of sequences 1 and 2.
    :math:`S_{{1,2}}^{{max}}` is defined as :math:`\\min(S_{{1,1}}, S_{{2,2}})`.

    The use of alignment-based distances is heavily inspired by :cite:`TCRdist`.

    High-performance sequence alignments are calculated leveraging
    the `parasail library <https://github.com/jeffdaily/parasail-python>`_ (:cite:`Daily2016`).

    To speed up the computation, we pre-filter sequence pairs based on
        a) differences in sequence length
        b) the number of different characters, based on an estimate of the mismatch penalty (`estimated_penalty`).

    The filtering based on `estimated_penalty` is a *heuristic* and *may lead to false negatives*, i.e. sequence
    pairs that are actually below the distance cutoff, but are removed during pre-filtering. Sensible values for
    `estimated_penalty` are depending on the substitution matrix, but higher values lead to a higher false negative rate.

    We provide default values for BLOSUM and PAM matrices. The provided default values were obtained by testing different
    alues on the Wu dataset (:cite:`Wu2020`) and selecting those that provided a reasonable balance between
    speedup and loss. Loss stayed well under 10% in all our test cases with the default values, and speedup
    increases with the number of cells.

    While the length-based filter is always active, the filter based on different characters can be disabled by
    setting the estimated penalty to zero. Using length-based filtering only, there won't be any false negatives
    *unless with a substitution matrix in which a substitution results in a higher score than the corresponding match.*
    Using the length-based filter only results in a substancially reduced speedup compared to combining it with
    the `estimated_penalty` heuristic.

    Choosing a cutoff:
        Alignment distances need to be viewed in the light of the substitution matrix.
        The alignment distance is the difference between the actual alignment
        score and the max. achievable alignment score. For instance, a mutation
        from *Leucine* (`L`) to *Isoleucine* (`I`) results in a BLOSUM62 score of `2`.
        An `L` aligned with `L` achieves a score of `4`. The distance is, therefore, `2`.

        On the other hand, a single *Tryptophane* (`W`) mutating into, e.g.
        *Proline* (`P`) already results in a distance of `15`.

        We are still lacking empirical data up to which distance a CDR3 sequence still
        is likely to recognize the same antigen, but reasonable cutoffs are `<15`.

    Choosing an expected penalty:
        The choice of an expected penalty is likely influenced by similar considerations as the
        other parameters. Essentially, this can be thought of as a superficial (dis)similarity
        measure. A higher value more strongly penalizes mismatching characters and is more in line
        with looking for closely related sequence pairs, while a lower value is more forgiving
        and better suited when looking for more distantly related sequence pairs.

    Parameters
    ----------
    cutoff
        Will eleminate distances > cutoff to make efficient
        use of sparse matrices. The default cutoff is `10`.
    {params}
    subst_mat
        Name of parasail substitution matrix
    gap_open
        Gap open penalty
    gap_extend
        Gap extend penatly
    estimated_penalty
        Estimate of the average mismatch penalty
    """

    def __init__(
        self,
        cutoff: int = 10,
        *,
        n_jobs: int = -1,
        block_size: Optional[int] = None,
        subst_mat: str = "blosum62",
        gap_open: int = 11,
        gap_extend: int = 11,
        estimated_penalty: float = None,
    ):
        super().__init__(cutoff, n_jobs=n_jobs, block_size=block_size)
        self.subst_mat = subst_mat
        self.gap_open = gap_open
        self.gap_extend = gap_extend

        penalty_dict = {
            "blosum30": 4.0,
            "blosum35": 4.0,
            "blosum40": 4.0,
            "blosum45": 4.0,
            "blosum50": 4.0,
            "blosum55": 4.0,
            "blosum60": 4.0,
            "blosum62": 4.0,
            "blosum65": 4.0,
            "blosum70": 4.0,
            "blosum75": 4.0,
            "blosum80": 4.0,
            "blosum85": 4.0,
            "blosum90": 4.0,
            "pam10": 8.0,
            "pam20": 8.0,
            "pam30": 8.0,
            "pam40": 8.0,
            "pam50": 8.0,
            "pam60": 4.0,
            "pam70": 4.0,
            "pam80": 4.0,
            "pam90": 4.0,
            "pam100": 4.0,
            "pam110": 2.0,
            "pam120": 2.0,
            "pam130": 2.0,
            "pam140": 2.0,
            "pam150": 2.0,
            "pam160": 2.0,
            "pam170": 2.0,
            "pam180": 2.0,
            "pam190": 2.0,
            "pam200": 2.0,
        }

        if subst_mat not in penalty_dict.keys():
            raise Exception("Invalid substitution matrix.")

        self.estimated_penalty = estimated_penalty if estimated_penalty is not None else penalty_dict[subst_mat]

    def _compute_block(self, seqs1, seqs2, origin):
        import parasail

        subst_mat = parasail.Matrix(self.subst_mat)
        origin_row, origin_col = origin

        square_matrix = seqs2 is None
        if square_matrix:
            seqs2 = seqs1

        self_alignment_scores1 = self._self_alignment_scores(seqs1)
        if square_matrix:
            self_alignment_scores2 = self_alignment_scores1
        else:
            self_alignment_scores2 = self._self_alignment_scores(seqs2)

        max_len_diff = ((self.cutoff - self.gap_open) / self.gap_extend) + 1

        result = []
        for row, s1 in enumerate(seqs1):
            col_start = row if square_matrix else 0
            profile = parasail.profile_create_16(s1, subst_mat)
            len1 = len(s1)

            for col, s2 in enumerate(seqs2[col_start:], start=col_start):
                len_diff = abs(len1 - len(s2))
                # No need to calculate diagonal values
                if s1 == s2:
                    result.append((1, origin_row + row, origin_col + col))
                # Dismiss sequences based on length
                elif len_diff <= max_len_diff:
                    # Dismiss sequences that are too different
                    if (
                        self._num_different_characters(s1, s2, len_diff) * self.estimated_penalty
                        + len_diff * self.gap_extend
                        <= self.cutoff
                    ):
                        r = parasail.nw_scan_profile_16(profile, s2, self.gap_open, self.gap_extend)
                        max_score = np.min([self_alignment_scores1[row], self_alignment_scores2[col]])
                        d = max_score - r.score

                        if d <= self.cutoff:
                            result.append((d + 1, origin_row + row, origin_col + col))

        return result

    def _self_alignment_scores(self, seqs: Sequence) -> dict:
        """Calculate self-alignments. We need them as reference values
        to turn scores into dists
        """
        import parasail

        return np.fromiter(
            (
                parasail.nw_scan_16(
                    s,
                    s,
                    self.gap_open,
                    self.gap_extend,
                    parasail.Matrix(self.subst_mat),
                ).score
                for s in seqs
            ),
            dtype=int,
            count=len(seqs),
        )

    def _num_different_characters(self, s1, s2, len_diff):
        longer, shorter = (s1, s2) if len(s1) >= len(s2) else (s2, s1)

        for c in shorter:
            if c in longer:
                longer = longer.replace(c, "", 1)
        return len(longer) - len_diff<|MERGE_RESOLUTION|>--- conflicted
+++ resolved
@@ -1045,13 +1045,9 @@
         return data_rows, indices_rows, row_element_counts
 
     def _calc_dist_mat_block(self, seqs: Sequence[str], seqs2: Optional[Sequence[str]] = None) -> csr_matrix:
-<<<<<<< HEAD
         "Computes a block of the final TCRdist distance matrix and returns it as CSR matrix"
 
         if(len(seqs) == 0 or len(seqs2) == 0):
-=======
-        if len(seqs) == 0 or len(seqs2) == 0:
->>>>>>> a9e46b48
             return csr_matrix((len(seqs), len(seqs2)))
 
         seqs_mat1, seqs_L1 = self._seqs2mat(seqs)
