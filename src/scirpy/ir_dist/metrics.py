import abc
import itertools
import multiprocessing
import warnings
from collections.abc import Sequence
from typing import Optional, Union

import joblib
import numba as nb
import numpy as np
import scipy.sparse
import scipy.spatial
from Levenshtein import distance as levenshtein_dist
from Levenshtein import hamming as hamming_dist
from scanpy import logging
from scipy.sparse import coo_matrix, csr_matrix

from scirpy.util import _doc_params, _parallelize_with_joblib, deprecated

_doc_params_parallel_distance_calculator = """\
n_jobs
    Number of jobs to use for the pairwise distance calculation, passed to
    :class:`joblib.Parallel`. If -1, use all CPUs (only for ParallelDistanceCalculators).
    Via the :class:`joblib.parallel_config` context manager, another backend (e.g. `dask`)
    can be selected.
block_size
    Deprecated. This is now set in `calc_dist_mat`.
"""


_doc_dist_mat = """\
Calculates the full pairwise distance matrix.

.. important::
  * Distances are offset by 1 to allow efficient use of sparse matrices
    (:math:`d' = d+1`).
  * That means, a `distance > cutoff` is represented as `0`, a `distance == 0`
    is represented as `1`, a `distance == 1` is represented as `2` and so on.
  * Only returns distances `<= cutoff`. Larger distances are eliminated
    from the sparse matrix.
  * Distances are non-negative.

"""


class DistanceCalculator(abc.ABC):
    """\
    Abstract base class for a :term:`CDR3`-sequence distance calculator.

    Parameters
    ----------
    cutoff:
        Distances > cutoff will be eliminated to make efficient use of sparse matrices.
        If None, the default cutoff shall be used.

    """

    #: The sparse matrix dtype. Defaults to uint8, constraining the max distance to 255.
    DTYPE = "uint8"

    def __init__(self, cutoff: Union[int, None]):
        if cutoff > 255:
            raise ValueError("Using a cutoff > 255 is not possible due to the `uint8` dtype used")
        self.cutoff = cutoff

    @_doc_params(dist_mat=_doc_dist_mat)
    @abc.abstractmethod
    def calc_dist_mat(self, seqs: Sequence[str], seqs2: Optional[Sequence[str]] = None) -> csr_matrix:
        """\
        Calculate pairwise distance matrix of all sequences in `seqs` and `seqs2`.

        When `seqs2` is omitted, computes the pairwise distance of `seqs` against
        itself.

        {dist_mat}

        Parameters
        ----------
        seqs
            array containing CDR3 sequences. Must not contain duplicates.
        seqs2
            second array containing CDR3 sequences. Must not contain
            duplicates either.

        Returns
        -------
        Sparse pairwise distance matrix.
        """

    @staticmethod
    def squarify(triangular_matrix: csr_matrix) -> csr_matrix:
        """Mirror a triangular matrix at the diagonal to make it a square matrix.

        The input matrix *must* be upper triangular to begin with, otherwise
        the results will be incorrect. No guard rails!
        """
        assert triangular_matrix.shape[0] == triangular_matrix.shape[1], "needs to be square matrix"
        # The matrix is already upper diagonal. Use the transpose method, see
        # https://stackoverflow.com/a/58806735/2340703.
        return triangular_matrix + triangular_matrix.T - scipy.sparse.diags(triangular_matrix.diagonal())


@_doc_params(params=_doc_params_parallel_distance_calculator)
class ParallelDistanceCalculator(DistanceCalculator):
    """
    Abstract base class for a DistanceCalculator that computes distances in parallel.

    It does so in a blockwise fashion. The function computing distances
    for a single block needs to be overriden.

    Parameters
    ----------
    {params}
    """

    def __init__(
        self,
        cutoff: int,
        *,
        n_jobs: int = -1,
        block_size: Optional[int] = None,
    ):
        super().__init__(cutoff)
        self.n_jobs = n_jobs
        if block_size is not None:
            warnings.warn(
                "The `block_size` parameter is now set in the `calc_dist_mat` function instead of the object level. It is ignored here.",
                category=FutureWarning,
            )

    @abc.abstractmethod
    def _compute_block(
        self,
        seqs1: Sequence[str],
        seqs2: Union[Sequence[str], None],
        origin: tuple[int, int],
    ) -> tuple[int, int, int]:
        """Compute the distances for a block of the matrix

        Parameters
        ----------
        seqs1
            array containing sequences
        seqs2
            other array containing sequences. If `None` compute the square matrix
            of `seqs1` and iteratoe over the upper triangle including the diagonal only.
        origin
            row, col coordinates of the origin of the block.

        Returns
        -------
        List of (distance, row, col) tuples for all elements with distance != 0.
        row, col must be the coordinates in the final matrix (they can be derived using
        `origin`). Can't be a generator because this needs to be picklable.
        """

    @staticmethod
    def _block_iter(
        seqs1: Sequence[str],
        seqs2: Optional[Sequence[str]] = None,
        block_size: Optional[int] = 50,
    ) -> tuple[Sequence[str], Union[Sequence[str], None], tuple[int, int]]:
        """Iterate over sequences in blocks.

        Parameters
        ----------
        seqs1
            array containing (unique) sequences
        seqs2
            array containing other sequences. If `None` compute
            the square matrix of `seqs1` and iterate over the upper triangle (including
            the diagonal) only.
        block_size
            side length of a block (will have `block_size ** 2` elements.)

        Yields
        ------
        seqs1
            subset of length `block_size` of seqs1
        seqs2
            subset of length `block_size` of seqs2. If seqs2 is None, this will
            be `None` if the block is on the diagonal, or a subset of seqs1 otherwise.
        origin
            (row, col) coordinates of the origin of the block.
        """
        square_mat = seqs2 is None
        if square_mat:
            seqs2 = seqs1
        for row in range(0, len(seqs1), block_size):
            start_col = row if square_mat else 0
            for col in range(start_col, len(seqs2), block_size):
                if row == col and square_mat:
                    # block on the diagonal.
                    # yield None for seqs2 to indicate that we only want the upper
                    # diagonal.
                    yield seqs1[row : row + block_size], None, (row, row)
                else:
                    yield seqs1[row : row + block_size], seqs2[col : col + block_size], (row, col)

    def calc_dist_mat(
        self, seqs: Sequence[str], seqs2: Optional[Sequence[str]] = None, *, block_size: Optional[int] = None
    ) -> csr_matrix:
        """Calculate the distance matrix.

        See :meth:`DistanceCalculator.calc_dist_mat`.

        Parameters
        ----------
        seqs
            array containing CDR3 sequences. Must not contain duplicates.
        seqs2
            second array containing CDR3 sequences. Must not contain
            duplicates either.
        block_size
            The width of a block that's sent to a worker. A block contains
            `block_size ** 2` elements. If `None` the block
            size is determined automatically based on the problem size.



        Returns
        -------
        Sparse pairwise distance matrix.
        """
        problem_size = len(seqs) * len(seqs2) if seqs2 is not None else len(seqs) ** 2
        # dynamicall adjust the block size such that there are ~1000 blocks within a range of 50 and 5000
        block_size = int(np.ceil(min(max(np.sqrt(problem_size / 1000), 50), 5000)))
        logging.info(f"block size set to {block_size}")

        # precompute blocks as list to have total number of blocks for progressbar
        blocks = list(self._block_iter(seqs, seqs2, block_size=block_size))

        block_results = _parallelize_with_joblib(
            (joblib.delayed(self._compute_block)(*block) for block in blocks), total=len(blocks), n_jobs=self.n_jobs
        )

        try:
            dists, rows, cols = zip(*itertools.chain(*block_results))
        except ValueError:
            # happens when there is no match at all
            dists, rows, cols = (), (), ()

        shape = (len(seqs), len(seqs2)) if seqs2 is not None else (len(seqs), len(seqs))
        score_mat = scipy.sparse.coo_matrix((dists, (rows, cols)), dtype=self.DTYPE, shape=shape)
        score_mat.eliminate_zeros()
        score_mat = score_mat.tocsr()

        if seqs2 is None:
            score_mat = self.squarify(score_mat)

        return score_mat


class IdentityDistanceCalculator(DistanceCalculator):
    """\
    Calculates the Identity-distance between :term:`CDR3` sequences.

    The identity distance is defined as
        * `0`, if sequences are identical
        * `1`, if sequences are not identical.

    Choosing a cutoff:
        For this DistanceCalculator, per definition, the cutoff = 0.
        The `cutoff` argument is ignored.

    Parameters
    ----------
    cutoff
        Will eleminate distances > cutoff to make efficient
        use of sparse matrices. For the IdentityDistanceCalculator this argument
        will be ignored and is always 0.
    """

    def __init__(self, cutoff: int = 0):
        cutoff = 0
        super().__init__(cutoff)

    def calc_dist_mat(self, seqs: np.ndarray, seqs2: np.ndarray = None) -> csr_matrix:
        """In this case, the offseted distance matrix is the identity matrix.

        More details: :meth:`DistanceCalculator.calc_dist_mat`
        """
        if seqs2 is None:
            # In this case, the offsetted distance matrix is the identity matrix
            return scipy.sparse.identity(len(seqs), dtype=self.DTYPE, format="csr")
        else:
            # actually compare the values
            def coord_generator():
                for (i1, s1), (i2, s2) in itertools.product(enumerate(seqs), enumerate(seqs2)):
                    if s1 == s2:
                        yield 1, i1, i2

            try:
                d, row, col = zip(*coord_generator())
            except ValueError:
                # happens when there is no match at all
                d, row, col = (), (), ()

            return coo_matrix((d, (row, col)), dtype=self.DTYPE, shape=(len(seqs), len(seqs2))).tocsr()


@_doc_params(params=_doc_params_parallel_distance_calculator)
class LevenshteinDistanceCalculator(ParallelDistanceCalculator):
    """\
    Calculates the Levenshtein edit-distance between sequences.

    The edit distance is the total number of deletion, addition and modification
    events.

    This class relies on `Python-levenshtein <https://github.com/ztane/python-Levenshtein>`_
    to calculate the distances.

    Choosing a cutoff:
        Each modification stands for a deletion, addition or modification event.
        While lacking empirical data, it seems unlikely that CDR3 sequences with more
        than two modifications still recognize the same antigen.

    Parameters
    ----------
    cutoff
        Will eleminate distances > cutoff to make efficient
        use of sparse matrices. The default cutoff is `2`.
    {params}
    """

    def __init__(self, cutoff: int = 2, **kwargs):
        super().__init__(cutoff, **kwargs)

    def _compute_block(self, seqs1, seqs2, origin):
        origin_row, origin_col = origin
        if seqs2 is not None:
            # compute the full matrix
            coord_iterator = itertools.product(enumerate(seqs1), enumerate(seqs2))
        else:
            # compute only upper triangle in this case
            coord_iterator = itertools.combinations_with_replacement(enumerate(seqs1), r=2)

        result = []
        for (row, s1), (col, s2) in coord_iterator:
            d = levenshtein_dist(s1, s2)
            if d <= self.cutoff:
                result.append((d + 1, origin_row + row, origin_col + col))

        return result


@_doc_params(params=_doc_params_parallel_distance_calculator)
class HammingDistanceCalculator(ParallelDistanceCalculator):
    """\
    Calculates the Hamming distance between sequences of identical length.

    The edit distance is the total number of substitution events. Sequences
    with different lengths will be treated as though they exceeded the
    distance-cutoff, i.e. they receive a distance of `0` in the sparse distance
    matrix and will not be connected by an edge in the graph.

    This class relies on `Python-levenshtein <https://github.com/ztane/python-Levenshtein>`_
    to calculate the distances.

    Choosing a cutoff:
        Each modification stands for a substitution event.
        While lacking empirical data, it seems unlikely that CDR3 sequences with more
        than two modifications still recognize the same antigen.

    Parameters
    ----------
    cutoff
        Will eleminate distances > cutoff to make efficient
        use of sparse matrices. The default cutoff is `2`.
    {params}
    """

    def __init__(self, cutoff: int = 2, **kwargs):
        super().__init__(cutoff, **kwargs)

    def _compute_block(self, seqs1, seqs2, origin):
        origin_row, origin_col = origin
        if seqs2 is not None:
            # compute the full matrix
            coord_iterator = itertools.product(enumerate(seqs1), enumerate(seqs2))
        else:
            # compute only upper triangle in this case
            coord_iterator = itertools.combinations_with_replacement(enumerate(seqs1), r=2)

        result = []
        for (row, s1), (col, s2) in coord_iterator:
            # require identical length of sequences
            if len(s1) != len(s2):
                continue
            d = hamming_dist(s1, s2)
            if d <= self.cutoff:
                result.append((d + 1, origin_row + row, origin_col + col))

        return result


class TCRdistDistanceCalculator:
    """Computes pairwise distances between TCR CDR3 sequences based on the "tcrdist" distance metric.

    The code of this class is heavily based on: https://github.com/agartland/pwseqdist/blob/master/pwseqdist

    Using default weight, gap penalty, ntrim and ctrim is equivalent to the
    original distance published in :cite:`TCRdist`.

    Parameters
    ----------
    dist_weight:
        Weight applied to the mismatch distances before summing with the gap penalties
    gap_penalty:
        Distance penalty for the difference in the length of the two sequences
    ntrim/ctrim:
        Positions trimmed off the N-terminus (0) and C-terminus (L-1) ends of the peptide sequence. These symbols will be ignored
        in the distance calculation.
    fixed_gappos:
        If True, insert gaps at a fixed position after the cysteine residue statring the CDR3 (typically position 6).
        If False, find the "optimal" position for inserting the gaps to make up the difference in length
    cutoff:
        Will eleminate distances > cutoff to make efficient
        use of sparse matrices.
    n_jobs:
        Number of jobs (processes) to use for the pairwise distance calculation
    """

    def __init__(
        self,
        *,
        dist_weight: int = 3,
        gap_penalty: int = 4,
        ntrim: int = 3,
        ctrim: int = 2,
        fixed_gappos: bool = True,
        cutoff: int = 20,
        n_jobs: int = 1,
    ):
        self.dist_weight = dist_weight
        self.gap_penalty = gap_penalty
        self.ntrim = ntrim
        self.ctrim = ctrim
        self.fixed_gappos = fixed_gappos
        self.cutoff = cutoff
        self.n_jobs = n_jobs

    parasail_aa_alphabet = "ARNDCQEGHILKMFPSTWYVBZX"
    parasail_aa_alphabet_with_unknown = "ARNDCQEGHILKMFPSTWYVBZX*"
    # fmt: off
    tcr_dict_distance_matrix = {('A', 'A'): 0,  ('A', 'C'): 4,  ('A', 'D'): 4,  ('A', 'E'): 4,  ('A', 'F'): 4,  ('A', 'G'): 4,  ('A', 'H'): 4,  ('A', 'I'): 4,  ('A', 'K'): 4,  ('A', 'L'): 4,  ('A', 'M'): 4,  ('A', 'N'): 4,  ('A', 'P'): 4,  ('A', 'Q'): 4,  ('A', 'R'): 4,  ('A', 'S'): 3,  ('A', 'T'): 4,  ('A', 'V'): 4,  ('A', 'W'): 4,  ('A', 'Y'): 4,  ('C', 'A'): 4,  ('C', 'C'): 0,  ('C', 'D'): 4,  ('C', 'E'): 4,  ('C', 'F'): 4,  ('C', 'G'): 4,  ('C', 'H'): 4,  ('C', 'I'): 4,  ('C', 'K'): 4,  ('C', 'L'): 4,  ('C', 'M'): 4,  ('C', 'N'): 4,  ('C', 'P'): 4,  ('C', 'Q'): 4,  ('C', 'R'): 4,  ('C', 'S'): 4,  ('C', 'T'): 4,  ('C', 'V'): 4,  ('C', 'W'): 4,  ('C', 'Y'): 4,  ('D', 'A'): 4,  ('D', 'C'): 4,  ('D', 'D'): 0,  ('D', 'E'): 2,  ('D', 'F'): 4,  ('D', 'G'): 4,  ('D', 'H'): 4,  ('D', 'I'): 4,  ('D', 'K'): 4,  ('D', 'L'): 4,  ('D', 'M'): 4,  ('D', 'N'): 3,  ('D', 'P'): 4,  ('D', 'Q'): 4,  ('D', 'R'): 4,  ('D', 'S'): 4,  ('D', 'T'): 4,  ('D', 'V'): 4,  ('D', 'W'): 4,  ('D', 'Y'): 4,  ('E', 'A'): 4,  ('E', 'C'): 4,  ('E', 'D'): 2,  ('E', 'E'): 0,  ('E', 'F'): 4,  ('E', 'G'): 4,  ('E', 'H'): 4,  ('E', 'I'): 4,  ('E', 'K'): 3,  ('E', 'L'): 4,  ('E', 'M'): 4,  ('E', 'N'): 4,  ('E', 'P'): 4,  ('E', 'Q'): 2,  ('E', 'R'): 4,  ('E', 'S'): 4,  ('E', 'T'): 4,  ('E', 'V'): 4,  ('E', 'W'): 4,  ('E', 'Y'): 4,  ('F', 'A'): 4,  ('F', 'C'): 4,  ('F', 'D'): 4,  ('F', 'E'): 4,  ('F', 'F'): 0,  ('F', 'G'): 4,  ('F', 'H'): 4,  ('F', 'I'): 4,  ('F', 'K'): 4,  ('F', 'L'): 4,  ('F', 'M'): 4,  ('F', 'N'): 4,  ('F', 'P'): 4,  ('F', 'Q'): 4,  ('F', 'R'): 4,  ('F', 'S'): 4,  ('F', 'T'): 4,  ('F', 'V'): 4,  ('F', 'W'): 3,  ('F', 'Y'): 1,  ('G', 'A'): 4,  ('G', 'C'): 4,  ('G', 'D'): 4,  ('G', 'E'): 4,  ('G', 'F'): 4,  ('G', 'G'): 0,  ('G', 'H'): 4,  ('G', 'I'): 4,  ('G', 'K'): 4,  ('G', 'L'): 4,  ('G', 'M'): 4,  ('G', 'N'): 4,  ('G', 'P'): 4,  ('G', 'Q'): 4,  ('G', 'R'): 4,  ('G', 'S'): 4,  ('G', 'T'): 4,  ('G', 'V'): 4,  ('G', 'W'): 4,  ('G', 'Y'): 4,  ('H', 'A'): 4,  ('H', 'C'): 4,  ('H', 'D'): 4,  ('H', 'E'): 4,  ('H', 'F'): 4,  ('H', 'G'): 4,  ('H', 'H'): 0,  ('H', 'I'): 4,  ('H', 'K'): 4,  ('H', 'L'): 4,  ('H', 'M'): 4,  ('H', 'N'): 3,  ('H', 'P'): 4,  ('H', 'Q'): 4,  ('H', 'R'): 4,  ('H', 'S'): 4,  ('H', 'T'): 4,  ('H', 'V'): 4,  ('H', 'W'): 4,  ('H', 'Y'): 2,  ('I', 'A'): 4,  ('I', 'C'): 4,  ('I', 'D'): 4,  ('I', 'E'): 4,  ('I', 'F'): 4,  ('I', 'G'): 4,  ('I', 'H'): 4,  ('I', 'I'): 0,  ('I', 'K'): 4,  ('I', 'L'): 2,  ('I', 'M'): 3,  ('I', 'N'): 4,  ('I', 'P'): 4,  ('I', 'Q'): 4,  ('I', 'R'): 4,  ('I', 'S'): 4,  ('I', 'T'): 4,  ('I', 'V'): 1,  ('I', 'W'): 4,  ('I', 'Y'): 4,  ('K', 'A'): 4,  ('K', 'C'): 4,  ('K', 'D'): 4,  ('K', 'E'): 3,  ('K', 'F'): 4,  ('K', 'G'): 4,  ('K', 'H'): 4,  ('K', 'I'): 4,  ('K', 'K'): 0,  ('K', 'L'): 4,  ('K', 'M'): 4,  ('K', 'N'): 4,  ('K', 'P'): 4,  ('K', 'Q'): 3,  ('K', 'R'): 2,  ('K', 'S'): 4,  ('K', 'T'): 4,  ('K', 'V'): 4,  ('K', 'W'): 4,  ('K', 'Y'): 4,  ('L', 'A'): 4,  ('L', 'C'): 4,  ('L', 'D'): 4,  ('L', 'E'): 4,  ('L', 'F'): 4,  ('L', 'G'): 4,  ('L', 'H'): 4,  ('L', 'I'): 2,  ('L', 'K'): 4,  ('L', 'L'): 0,  ('L', 'M'): 2,  ('L', 'N'): 4,  ('L', 'P'): 4,  ('L', 'Q'): 4,  ('L', 'R'): 4,  ('L', 'S'): 4,  ('L', 'T'): 4,  ('L', 'V'): 3,  ('L', 'W'): 4,  ('L', 'Y'): 4,  ('M', 'A'): 4,  ('M', 'C'): 4,  ('M', 'D'): 4,  ('M', 'E'): 4,  ('M', 'F'): 4,  ('M', 'G'): 4,  ('M', 'H'): 4,  ('M', 'I'): 3,  ('M', 'K'): 4,  ('M', 'L'): 2,  ('M', 'M'): 0,  ('M', 'N'): 4,  ('M', 'P'): 4,  ('M', 'Q'): 4,  ('M', 'R'): 4,  ('M', 'S'): 4,  ('M', 'T'): 4,  ('M', 'V'): 3,  ('M', 'W'): 4,  ('M', 'Y'): 4,  ('N', 'A'): 4,  ('N', 'C'): 4,  ('N', 'D'): 3,  ('N', 'E'): 4,  ('N', 'F'): 4,  ('N', 'G'): 4,  ('N', 'H'): 3,  ('N', 'I'): 4,  ('N', 'K'): 4,  ('N', 'L'): 4,  ('N', 'M'): 4,  ('N', 'N'): 0,  ('N', 'P'): 4,  ('N', 'Q'): 4,  ('N', 'R'): 4,  ('N', 'S'): 3,  ('N', 'T'): 4,  ('N', 'V'): 4,  ('N', 'W'): 4,  ('N', 'Y'): 4,  ('P', 'A'): 4,  ('P', 'C'): 4,  ('P', 'D'): 4,  ('P', 'E'): 4,  ('P', 'F'): 4,  ('P', 'G'): 4,  ('P', 'H'): 4,  ('P', 'I'): 4,  ('P', 'K'): 4,  ('P', 'L'): 4,  ('P', 'M'): 4,  ('P', 'N'): 4,  ('P', 'P'): 0,  ('P', 'Q'): 4,  ('P', 'R'): 4,  ('P', 'S'): 4,  ('P', 'T'): 4,  ('P', 'V'): 4,  ('P', 'W'): 4,  ('P', 'Y'): 4,  ('Q', 'A'): 4,  ('Q', 'C'): 4,  ('Q', 'D'): 4,  ('Q', 'E'): 2,  ('Q', 'F'): 4,  ('Q', 'G'): 4,  ('Q', 'H'): 4,  ('Q', 'I'): 4,  ('Q', 'K'): 3,  ('Q', 'L'): 4,  ('Q', 'M'): 4,  ('Q', 'N'): 4,  ('Q', 'P'): 4,  ('Q', 'Q'): 0,  ('Q', 'R'): 3,  ('Q', 'S'): 4,  ('Q', 'T'): 4,  ('Q', 'V'): 4,  ('Q', 'W'): 4,  ('Q', 'Y'): 4,  ('R', 'A'): 4,  ('R', 'C'): 4,  ('R', 'D'): 4,  ('R', 'E'): 4,  ('R', 'F'): 4,  ('R', 'G'): 4,  ('R', 'H'): 4,  ('R', 'I'): 4,  ('R', 'K'): 2,  ('R', 'L'): 4,  ('R', 'M'): 4,  ('R', 'N'): 4,  ('R', 'P'): 4,  ('R', 'Q'): 3,  ('R', 'R'): 0,  ('R', 'S'): 4,  ('R', 'T'): 4,  ('R', 'V'): 4,  ('R', 'W'): 4,  ('R', 'Y'): 4,  ('S', 'A'): 3,  ('S', 'C'): 4,  ('S', 'D'): 4,  ('S', 'E'): 4,  ('S', 'F'): 4,  ('S', 'G'): 4,  ('S', 'H'): 4,  ('S', 'I'): 4,  ('S', 'K'): 4,  ('S', 'L'): 4,  ('S', 'M'): 4,  ('S', 'N'): 3,  ('S', 'P'): 4,  ('S', 'Q'): 4,  ('S', 'R'): 4,  ('S', 'S'): 0,  ('S', 'T'): 3,  ('S', 'V'): 4,  ('S', 'W'): 4,  ('S', 'Y'): 4,  ('T', 'A'): 4,  ('T', 'C'): 4,  ('T', 'D'): 4,  ('T', 'E'): 4,  ('T', 'F'): 4,  ('T', 'G'): 4,  ('T', 'H'): 4,  ('T', 'I'): 4,  ('T', 'K'): 4,  ('T', 'L'): 4,  ('T', 'M'): 4,  ('T', 'N'): 4,  ('T', 'P'): 4,  ('T', 'Q'): 4,  ('T', 'R'): 4,  ('T', 'S'): 3,  ('T', 'T'): 0,  ('T', 'V'): 4,  ('T', 'W'): 4,  ('T', 'Y'): 4,  ('V', 'A'): 4,  ('V', 'C'): 4,  ('V', 'D'): 4,  ('V', 'E'): 4,  ('V', 'F'): 4,  ('V', 'G'): 4,  ('V', 'H'): 4,  ('V', 'I'): 1,  ('V', 'K'): 4,  ('V', 'L'): 3,  ('V', 'M'): 3,  ('V', 'N'): 4,  ('V', 'P'): 4,  ('V', 'Q'): 4,  ('V', 'R'): 4,  ('V', 'S'): 4,  ('V', 'T'): 4,  ('V', 'V'): 0,  ('V', 'W'): 4,  ('V', 'Y'): 4,  ('W', 'A'): 4,  ('W', 'C'): 4,  ('W', 'D'): 4,  ('W', 'E'): 4,  ('W', 'F'): 3,  ('W', 'G'): 4,  ('W', 'H'): 4,  ('W', 'I'): 4,  ('W', 'K'): 4,  ('W', 'L'): 4,  ('W', 'M'): 4,  ('W', 'N'): 4,  ('W', 'P'): 4,  ('W', 'Q'): 4,  ('W', 'R'): 4,  ('W', 'S'): 4,  ('W', 'T'): 4,  ('W', 'V'): 4,  ('W', 'W'): 0,  ('W', 'Y'): 2,  ('Y', 'A'): 4,  ('Y', 'C'): 4,  ('Y', 'D'): 4,  ('Y', 'E'): 4,  ('Y', 'F'): 1,  ('Y', 'G'): 4,  ('Y', 'H'): 2,  ('Y', 'I'): 4,  ('Y', 'K'): 4,  ('Y', 'L'): 4,  ('Y', 'M'): 4,  ('Y', 'N'): 4,  ('Y', 'P'): 4,  ('Y', 'Q'): 4,  ('Y', 'R'): 4,  ('Y', 'S'): 4,  ('Y', 'T'): 4,  ('Y', 'V'): 4,  ('Y', 'W'): 2,  ('Y', 'Y'): 0}
    # fmt: on


    @staticmethod
    def _make_numba_matrix(distance_matrix: dict, alphabet: str = parasail_aa_alphabet_with_unknown) -> np.ndarray:
        """Creates a numba compatible distance matrix from a dict of tuples.

        Parameters
        ----------
        distance_matrix:
            Keys are tuples like ('A', 'C') with values containing an integer.
        alphabet:

        Returns
        -------
<<<<<<< HEAD
        distance_matrix:
            distance lookup matrix
        """

=======
        distance_matrix : np.ndarray, dtype=np.int32
        """
>>>>>>> 9e9950c0
        dm = np.zeros((len(alphabet), len(alphabet)), dtype=np.int32)
        for (aa1, aa2), d in distance_matrix.items():
            dm[alphabet.index(aa1), alphabet.index(aa2)] = d
            dm[alphabet.index(aa2), alphabet.index(aa1)] = d
        return dm

    tcr_nb_distance_matrix = _make_numba_matrix(tcr_dict_distance_matrix)

    @staticmethod
    def _seqs2mat(seqs: Sequence[str], alphabet: str = parasail_aa_alphabet, max_len: Union[None, int] = None) -> tuple[np.ndarray, np.ndarray]:
        """Convert a collection of gene sequences into a
        numpy matrix of integers for fast comparison.

        Parameters
        ----------
<<<<<<< HEAD
        seqs: 
            Sequence of strings

        Returns
        -------
        mat:
            matrix with gene sequences encoded as integers
        L:
            vector with length values of the gene sequences in the matrix
=======
        seqs : list
            List of strings

        Returns
        -------
        mat : np.array
>>>>>>> 9e9950c0

        Examples
        --------
        >>> seqs2mat(["CAT", "HAT"])
        array([[ 4,  0, 16],
            [ 8,  0, 16]], dtype=int8)

        Notes
        -----
        Requires all seqs to have the same length, therefore shorter sequences
        are filled up with -1 entries at the end.
        """
        if max_len is None:
            max_len = np.max([len(s) for s in seqs])
        mat = -1 * np.ones((len(seqs), max_len), dtype=np.int8)
        L = np.zeros(len(seqs), dtype=np.int8)
        for si, s in enumerate(seqs):
            L[si] = len(s)
            for aai in range(max_len):
                if aai >= len(s):
                    break
                try:
                    mat[si, aai] = alphabet.index(s[aai])
                except ValueError:
                    # Unknown symbols given value for last column/row of matrix
                    mat[si, aai] = len(alphabet)
        return mat, L

    @staticmethod
    @nb.jit(nopython=True, parallel=False, nogil=True)
    def _nb_tcrdist_mat(
        seqs_mat1: np.ndarray,
        seqs_mat2: np.ndarray,
        seqs_L1: np.ndarray,
        seqs_L2: np.ndarray,
        distance_matrix: np.ndarray  = tcr_nb_distance_matrix,
        dist_weight: int = 3,
        gap_penalty: int = 4,
        ntrim: int = 3,
        ctrim: int = 2,
        fixed_gappos: bool = True,
        cutoff: int = 20,
    ) -> tuple[list[np.ndarray], list[np.ndarray], np.ndarray]:
        """Computes the pairwise TCRdist distances for sequences in seqs_mat1 and seqs_mat2.

        Note: to use with non-CDR3 sequences set ntrim and ctrim to 0.

        Parameters
        ----------
        seqs_mat1/2:
            Matrix containing sequences created by seqs2mat with padding to accomodate
            sequences of different lengths (-1 padding)
        seqs_L1/2:
            A vector containing the length of each sequence in the respective seqs_mat matrix,
            without the padding in seqs_mat
        distance_matrix:
            A square distance matrix (NOT a similarity matrix).
            Matrix must match the alphabet that was used to create
            seqs_mat, where each AA is represented by an index into the alphabet.
        dist_weight:
            Weight applied to the mismatch distances before summing with the gap penalties
        gap_penalty:
            Distance penalty for the difference in the length of the two sequences
        ntrim/ctrim:
            Positions trimmed off the N-terminus (0) and C-terminus (L-1) ends of the peptide sequence. These symbols will be ignored
            in the distance calculation.
        fixed_gappos:
            If True, insert gaps at a fixed position after the cysteine residue statring the CDR3 (typically position 6).
            If False, find the "optimal" position for inserting the gaps to make up the difference in length

        Returns
        -------
<<<<<<< HEAD
        data_rows: 
=======
        data_rows :
>>>>>>> 9e9950c0
            List with arrays containing the non-zero data values of the result matrix per row,
            needed to create the final scipy CSR result matrix later
        indices_rows:
            List with arrays containing the non-zero entry column indeces of the result matrix per row,
            needed to create the final scipy CSR result matrix later
        row_element_counts:
            Array with integers that indicate the amount of non-zero values of the result matrix per row,
            needed to create the final scipy CSR result matrix later
        """
        assert seqs_mat1.shape[0] == seqs_L1.shape[0]
        assert seqs_mat2.shape[0] == seqs_L2.shape[0]

        data_rows = nb.typed.List()
        indices_rows = nb.typed.List()
        row_element_counts = np.zeros(seqs_mat1.shape[0])

        empty_row = np.zeros(0)
        for i in range(0, seqs_mat1.shape[0]):
            data_rows.append(empty_row)
            indices_rows.append(empty_row)

        for row_index in range(seqs_mat1.shape[0]):
            data_row = np.zeros(seqs_mat2.shape[0])
            indices_row = np.zeros(seqs_mat2.shape[0])
            row_end_index = 0

            for col_index in range(seqs_mat2.shape[0]):
                q_L = seqs_L1[row_index]
                s_L = seqs_L2[col_index]
                if q_L == s_L:
                    distance = 1
                    for i in range(ntrim, q_L - ctrim):
                        distance += distance_matrix[seqs_mat1[row_index, i], seqs_mat2[col_index, i]] * dist_weight

                    if distance <= cutoff + 1:
                        data_row[row_end_index] = distance
                        indices_row[row_end_index] = col_index
                        row_end_index += 1
                    continue

                short_len = min(q_L, s_L)
                len_diff = abs(q_L - s_L)
                if fixed_gappos:
                    min_gappos = min(6, 3 + (short_len - 5) // 2)
                    max_gappos = min_gappos
                else:
                    min_gappos = 5
                    max_gappos = short_len - 1 - 4
                    while min_gappos > max_gappos:
                        min_gappos -= 1
                        max_gappos += 1
                min_dist = -1

                for gappos in range(min_gappos, max_gappos + 1):
                    tmp_dist = 0

                    remainder = short_len - gappos
                    for n_i in range(ntrim, gappos):
                        tmp_dist += distance_matrix[seqs_mat1[row_index, n_i], seqs_mat2[col_index, n_i]]

                    for c_i in range(ctrim, remainder):
                        tmp_dist += distance_matrix[
                            seqs_mat1[row_index, q_L - 1 - c_i], seqs_mat2[col_index, s_L - 1 - c_i]
                        ]

                    if tmp_dist < min_dist or min_dist == -1:
                        min_dist = tmp_dist

                    if min_dist == 0:
                        break

                distance = min_dist * dist_weight + len_diff * gap_penalty + 1
                if distance <= cutoff + 1:
                    data_row[row_end_index] = distance
                    indices_row[row_end_index] = col_index
                    row_end_index += 1

            data_rows[row_index] = data_row[0:row_end_index]
            indices_rows[row_index] = indices_row[0:row_end_index]
            row_element_counts[row_index] = row_end_index

        return data_rows, indices_rows, row_element_counts

    def _calc_dist_mat_block(self, seqs: Sequence[str], seqs2: Optional[Sequence[str]] = None) -> csr_matrix:
        """Computes a block of the final TCRdist distance matrix and returns it as CSR matrix"""
        if len(seqs) == 0 or len(seqs2) == 0:
            return csr_matrix((len(seqs), len(seqs2)))

        seqs_mat1, seqs_L1 = self._seqs2mat(seqs)
        seqs_mat2, seqs_L2 = self._seqs2mat(seqs2)

        data_rows, indices_rows, row_element_counts = self._nb_tcrdist_mat(
            seqs_mat1 = seqs_mat1,
            seqs_mat2 = seqs_mat2,
            seqs_L1 = seqs_L1,
            seqs_L2 = seqs_L2,
            dist_weight = self.dist_weight,
            gap_penalty = self.gap_penalty,
            ntrim = self.ntrim,
            ctrim = self.ctrim,
            fixed_gappos = self.fixed_gappos,
            cutoff = self.cutoff,
        )

        indptr = np.zeros(row_element_counts.shape[0] + 1)
        indptr[1:] = np.cumsum(row_element_counts)
        data, indices = np.concatenate(data_rows), np.concatenate(indices_rows)
        sparse_distance_matrix = csr_matrix((data, indices, indptr), shape=(len(seqs), len(seqs2)))
        return sparse_distance_matrix

    def calc_dist_mat(self, seqs: Sequence[str], seqs2: Optional[Sequence[str]] = None) -> csr_matrix:
        """Calculates the pairwise distances between two vectors of gene sequences based on the TCRdist distance metric
        and returns a CSR distance matrix
        """
        if seqs2 is None:
            seqs2 = seqs

        if self.n_jobs > 1:
            split_seqs = np.array_split(seqs, self.n_jobs)
            arguments = [(split_seqs[x], seqs2) for x in range(self.n_jobs)]
            with multiprocessing.Pool(self.n_jobs) as p:
                results = p.starmap(self._calc_dist_mat_block, arguments)
            distance_matrix_csr = scipy.sparse.vstack(results)
        else:
            distance_matrix_csr = self._calc_dist_mat_block(seqs, seqs2)

        return distance_matrix_csr


@_doc_params(params=_doc_params_parallel_distance_calculator)
class AlignmentDistanceCalculator(ParallelDistanceCalculator):
    """\
    Calculates distance between sequences based on pairwise sequence alignment.

    The distance between two sequences is defined as :math:`S_{{1,2}}^{{max}} - S_{{1,2}}`,
    where :math:`S_{{1,2}}` is the alignment score of sequences 1 and 2 and
    :math:`S_{{1,2}}^{{max}}` is the max. achievable alignment score of sequences 1 and 2.
    :math:`S_{{1,2}}^{{max}}` is defined as :math:`\\min(S_{{1,1}}, S_{{2,2}})`.

    The use of alignment-based distances is heavily inspired by :cite:`TCRdist`.

    High-performance sequence alignments are calculated leveraging
    the `parasail library <https://github.com/jeffdaily/parasail-python>`_ (:cite:`Daily2016`).

    Choosing a cutoff:
        Alignment distances need to be viewed in the light of the substitution matrix.
        The alignment distance is the difference between the actual alignment
        score and the max. achievable alignment score. For instance, a mutation
        from *Leucine* (`L`) to *Isoleucine* (`I`) results in a BLOSUM62 score of `2`.
        An `L` aligned with `L` achieves a score of `4`. The distance is, therefore, `2`.

        On the other hand, a single *Tryptophane* (`W`) mutating into, e.g.
        *Proline* (`P`) already results in a distance of `15`.

        We are still lacking empirical data up to which distance a CDR3 sequence still
        is likely to recognize the same antigen, but reasonable cutoffs are `<15`.

    Parameters
    ----------
    cutoff
        Will eleminate distances > cutoff to make efficient
        use of sparse matrices. The default cutoff is `10`.
    {params}
    subst_mat
        Name of parasail substitution matrix
    gap_open
        Gap open penalty
    gap_extend
        Gap extend penatly
    """

    @deprecated(
        """\
        FastAlignmentDistanceCalculator achieves (depending on the settings) identical results
        at a higher speed.
        """
    )
    def __init__(
        self,
        cutoff: int = 10,
        *,
        n_jobs: int = -1,
        block_size: Optional[int] = None,
        subst_mat: str = "blosum62",
        gap_open: int = 11,
        gap_extend: int = 11,
    ):
        super().__init__(cutoff, n_jobs=n_jobs, block_size=block_size)
        self.subst_mat = subst_mat
        self.gap_open = gap_open
        self.gap_extend = gap_extend

    def _compute_block(self, seqs1, seqs2, origin):
        import parasail

        subst_mat = parasail.Matrix(self.subst_mat)
        origin_row, origin_col = origin

        square_matrix = seqs2 is None
        if square_matrix:
            seqs2 = seqs1

        self_alignment_scores1 = self._self_alignment_scores(seqs1)
        if square_matrix:
            self_alignment_scores2 = self_alignment_scores1
        else:
            self_alignment_scores2 = self._self_alignment_scores(seqs2)

        result = []
        for row, s1 in enumerate(seqs1):
            col_start = row if square_matrix else 0
            for col, s2 in enumerate(seqs2[col_start:], start=col_start):
                profile = parasail.profile_create_16(s1, subst_mat)
                r = parasail.nw_scan_profile_16(profile, s2, self.gap_open, self.gap_extend)
                max_score = np.min([self_alignment_scores1[row], self_alignment_scores2[col]])
                d = max_score - r.score
                if d <= self.cutoff:
                    result.append((d + 1, origin_row + row, origin_col + col))

        return result

    def _self_alignment_scores(self, seqs: Sequence) -> dict:
        """Calculate self-alignments. We need them as reference values
        to turn scores into dists
        """
        import parasail

        return np.fromiter(
            (
                parasail.nw_scan_16(
                    s,
                    s,
                    self.gap_open,
                    self.gap_extend,
                    parasail.Matrix(self.subst_mat),
                ).score
                for s in seqs
            ),
            dtype=int,
            count=len(seqs),
        )


@_doc_params(params=_doc_params_parallel_distance_calculator)
class FastAlignmentDistanceCalculator(ParallelDistanceCalculator):
    """\
    Calculates distance between sequences based on pairwise sequence alignment.

    The distance between two sequences is defined as :math:`S_{{1,2}}^{{max}} - S_{{1,2}}`,
    where :math:`S_{{1,2}}` is the alignment score of sequences 1 and 2 and
    :math:`S_{{1,2}}^{{max}}` is the max. achievable alignment score of sequences 1 and 2.
    :math:`S_{{1,2}}^{{max}}` is defined as :math:`\\min(S_{{1,1}}, S_{{2,2}})`.

    The use of alignment-based distances is heavily inspired by :cite:`TCRdist`.

    High-performance sequence alignments are calculated leveraging
    the `parasail library <https://github.com/jeffdaily/parasail-python>`_ (:cite:`Daily2016`).

    To speed up the computation, we pre-filter sequence pairs based on
        a) differences in sequence length
        b) the number of different characters, based on an estimate of the mismatch penalty (`estimated_penalty`).

    The filtering based on `estimated_penalty` is a *heuristic* and *may lead to false negatives*, i.e. sequence
    pairs that are actually below the distance cutoff, but are removed during pre-filtering. Sensible values for
    `estimated_penalty` are depending on the substitution matrix, but higher values lead to a higher false negative rate.

    We provide default values for BLOSUM and PAM matrices. The provided default values were obtained by testing different
    alues on the Wu dataset (:cite:`Wu2020`) and selecting those that provided a reasonable balance between
    speedup and loss. Loss stayed well under 10% in all our test cases with the default values, and speedup
    increases with the number of cells.

    While the length-based filter is always active, the filter based on different characters can be disabled by
    setting the estimated penalty to zero. Using length-based filtering only, there won't be any false negatives
    *unless with a substitution matrix in which a substitution results in a higher score than the corresponding match.*
    Using the length-based filter only results in a substancially reduced speedup compared to combining it with
    the `estimated_penalty` heuristic.

    Choosing a cutoff:
        Alignment distances need to be viewed in the light of the substitution matrix.
        The alignment distance is the difference between the actual alignment
        score and the max. achievable alignment score. For instance, a mutation
        from *Leucine* (`L`) to *Isoleucine* (`I`) results in a BLOSUM62 score of `2`.
        An `L` aligned with `L` achieves a score of `4`. The distance is, therefore, `2`.

        On the other hand, a single *Tryptophane* (`W`) mutating into, e.g.
        *Proline* (`P`) already results in a distance of `15`.

        We are still lacking empirical data up to which distance a CDR3 sequence still
        is likely to recognize the same antigen, but reasonable cutoffs are `<15`.

    Choosing an expected penalty:
        The choice of an expected penalty is likely influenced by similar considerations as the
        other parameters. Essentially, this can be thought of as a superficial (dis)similarity
        measure. A higher value more strongly penalizes mismatching characters and is more in line
        with looking for closely related sequence pairs, while a lower value is more forgiving
        and better suited when looking for more distantly related sequence pairs.

    Parameters
    ----------
    cutoff
        Will eleminate distances > cutoff to make efficient
        use of sparse matrices. The default cutoff is `10`.
    {params}
    subst_mat
        Name of parasail substitution matrix
    gap_open
        Gap open penalty
    gap_extend
        Gap extend penatly
    estimated_penalty
        Estimate of the average mismatch penalty
    """

    def __init__(
        self,
        cutoff: int = 10,
        *,
        n_jobs: int = -1,
        block_size: Optional[int] = None,
        subst_mat: str = "blosum62",
        gap_open: int = 11,
        gap_extend: int = 11,
        estimated_penalty: float = None,
    ):
        super().__init__(cutoff, n_jobs=n_jobs, block_size=block_size)
        self.subst_mat = subst_mat
        self.gap_open = gap_open
        self.gap_extend = gap_extend

        penalty_dict = {
            "blosum30": 4.0,
            "blosum35": 4.0,
            "blosum40": 4.0,
            "blosum45": 4.0,
            "blosum50": 4.0,
            "blosum55": 4.0,
            "blosum60": 4.0,
            "blosum62": 4.0,
            "blosum65": 4.0,
            "blosum70": 4.0,
            "blosum75": 4.0,
            "blosum80": 4.0,
            "blosum85": 4.0,
            "blosum90": 4.0,
            "pam10": 8.0,
            "pam20": 8.0,
            "pam30": 8.0,
            "pam40": 8.0,
            "pam50": 8.0,
            "pam60": 4.0,
            "pam70": 4.0,
            "pam80": 4.0,
            "pam90": 4.0,
            "pam100": 4.0,
            "pam110": 2.0,
            "pam120": 2.0,
            "pam130": 2.0,
            "pam140": 2.0,
            "pam150": 2.0,
            "pam160": 2.0,
            "pam170": 2.0,
            "pam180": 2.0,
            "pam190": 2.0,
            "pam200": 2.0,
        }

        if subst_mat not in penalty_dict.keys():
            raise Exception("Invalid substitution matrix.")

        self.estimated_penalty = estimated_penalty if estimated_penalty is not None else penalty_dict[subst_mat]

    def _compute_block(self, seqs1, seqs2, origin):
        import parasail

        subst_mat = parasail.Matrix(self.subst_mat)
        origin_row, origin_col = origin

        square_matrix = seqs2 is None
        if square_matrix:
            seqs2 = seqs1

        self_alignment_scores1 = self._self_alignment_scores(seqs1)
        if square_matrix:
            self_alignment_scores2 = self_alignment_scores1
        else:
            self_alignment_scores2 = self._self_alignment_scores(seqs2)

        max_len_diff = ((self.cutoff - self.gap_open) / self.gap_extend) + 1

        result = []
        for row, s1 in enumerate(seqs1):
            col_start = row if square_matrix else 0
            profile = parasail.profile_create_16(s1, subst_mat)
            len1 = len(s1)

            for col, s2 in enumerate(seqs2[col_start:], start=col_start):
                len_diff = abs(len1 - len(s2))
                # No need to calculate diagonal values
                if s1 == s2:
                    result.append((1, origin_row + row, origin_col + col))
                # Dismiss sequences based on length
                elif len_diff <= max_len_diff:
                    # Dismiss sequences that are too different
                    if (
                        self._num_different_characters(s1, s2, len_diff) * self.estimated_penalty
                        + len_diff * self.gap_extend
                        <= self.cutoff
                    ):
                        r = parasail.nw_scan_profile_16(profile, s2, self.gap_open, self.gap_extend)
                        max_score = np.min([self_alignment_scores1[row], self_alignment_scores2[col]])
                        d = max_score - r.score

                        if d <= self.cutoff:
                            result.append((d + 1, origin_row + row, origin_col + col))

        return result

    def _self_alignment_scores(self, seqs: Sequence) -> dict:
        """Calculate self-alignments. We need them as reference values
        to turn scores into dists
        """
        import parasail

        return np.fromiter(
            (
                parasail.nw_scan_16(
                    s,
                    s,
                    self.gap_open,
                    self.gap_extend,
                    parasail.Matrix(self.subst_mat),
                ).score
                for s in seqs
            ),
            dtype=int,
            count=len(seqs),
        )

    def _num_different_characters(self, s1, s2, len_diff):
        longer, shorter = (s1, s2) if len(s1) >= len(s2) else (s2, s1)

        for c in shorter:
            if c in longer:
                longer = longer.replace(c, "", 1)
        return len(longer) - len_diff<|MERGE_RESOLUTION|>--- conflicted
+++ resolved
@@ -459,15 +459,10 @@
 
         Returns
         -------
-<<<<<<< HEAD
         distance_matrix:
             distance lookup matrix
         """
 
-=======
-        distance_matrix : np.ndarray, dtype=np.int32
-        """
->>>>>>> 9e9950c0
         dm = np.zeros((len(alphabet), len(alphabet)), dtype=np.int32)
         for (aa1, aa2), d in distance_matrix.items():
             dm[alphabet.index(aa1), alphabet.index(aa2)] = d
@@ -483,7 +478,6 @@
 
         Parameters
         ----------
-<<<<<<< HEAD
         seqs: 
             Sequence of strings
 
@@ -493,14 +487,6 @@
             matrix with gene sequences encoded as integers
         L:
             vector with length values of the gene sequences in the matrix
-=======
-        seqs : list
-            List of strings
-
-        Returns
-        -------
-        mat : np.array
->>>>>>> 9e9950c0
 
         Examples
         --------
@@ -573,11 +559,7 @@
 
         Returns
         -------
-<<<<<<< HEAD
         data_rows: 
-=======
-        data_rows :
->>>>>>> 9e9950c0
             List with arrays containing the non-zero data values of the result matrix per row,
             needed to create the final scipy CSR result matrix later
         indices_rows:
