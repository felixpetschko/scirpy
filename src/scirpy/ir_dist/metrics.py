import abc
import itertools
import warnings
from collections.abc import Sequence
from typing import Optional, Union

import joblib
import matplotlib.pyplot as plt
import numba as nb
import numpy as np
import scipy.sparse
import scipy.spatial
from Levenshtein import distance as levenshtein_dist
<<<<<<< HEAD
from numba import cuda
=======
>>>>>>> 2b8b8e6f
from scanpy import logging
from scipy.sparse import coo_matrix, csr_matrix

from scirpy.util import _doc_params, _get_usable_cpus, _parallelize_with_joblib, deprecated

_doc_params_parallel_distance_calculator = """\
n_jobs
    Number of jobs to use for the pairwise distance calculation, passed to
    :class:`joblib.Parallel`. If -1, use all CPUs (only for ParallelDistanceCalculators).
    Via the :class:`joblib.parallel_config` context manager, another backend (e.g. `dask`)
    can be selected.
block_size
    Deprecated. This is now set in `calc_dist_mat`.
"""


_doc_dist_mat = """\
Calculates the full pairwise distance matrix.

.. important::
  * Distances are offset by 1 to allow efficient use of sparse matrices
    (:math:`d' = d+1`).
  * That means, a `distance > cutoff` is represented as `0`, a `distance == 0`
    is represented as `1`, a `distance == 1` is represented as `2` and so on.
  * Only returns distances `<= cutoff`. Larger distances are eliminated
    from the sparse matrix.
  * Distances are non-negative.

"""


class DistanceCalculator(abc.ABC):
    """\
    Abstract base class for a :term:`CDR3`-sequence distance calculator.

    Parameters
    ----------
    cutoff:
        Distances > cutoff will be eliminated to make efficient use of sparse matrices.
        If None, the default cutoff shall be used.

    """

    #: The sparse matrix dtype. Defaults to uint8, constraining the max distance to 255.
    DTYPE = "uint8"

    def __init__(self, cutoff: Union[int, None]):
        if cutoff > 255:
            raise ValueError("Using a cutoff > 255 is not possible due to the `uint8` dtype used")
        self.cutoff = cutoff

    @_doc_params(dist_mat=_doc_dist_mat)
    @abc.abstractmethod
    def calc_dist_mat(self, seqs: Sequence[str], seqs2: Optional[Sequence[str]] = None) -> csr_matrix:
        """\
        Calculate pairwise distance matrix of all sequences in `seqs` and `seqs2`.

        When `seqs2` is omitted, computes the pairwise distance of `seqs` against
        itself.

        {dist_mat}

        Parameters
        ----------
        seqs
            array containing CDR3 sequences. Must not contain duplicates.
        seqs2
            second array containing CDR3 sequences. Must not contain
            duplicates either.

        Returns
        -------
        Sparse pairwise distance matrix.
        """

    @staticmethod
    def squarify(triangular_matrix: csr_matrix) -> csr_matrix:
        """Mirror a triangular matrix at the diagonal to make it a square matrix.

        The input matrix *must* be upper triangular to begin with, otherwise
        the results will be incorrect. No guard rails!
        """
        assert triangular_matrix.shape[0] == triangular_matrix.shape[1], "needs to be square matrix"
        # The matrix is already upper diagonal. Use the transpose method, see
        # https://stackoverflow.com/a/58806735/2340703.
        return triangular_matrix + triangular_matrix.T - scipy.sparse.diags(triangular_matrix.diagonal())


@_doc_params(params=_doc_params_parallel_distance_calculator)
class ParallelDistanceCalculator(DistanceCalculator):
    """
    Abstract base class for a DistanceCalculator that computes distances in parallel.

    It does so in a blockwise fashion. The function computing distances
    for a single block needs to be overriden.

    Parameters
    ----------
    {params}
    """

    def __init__(
        self,
        cutoff: int,
        *,
        n_jobs: int = -1,
        block_size: Optional[int] = None,
    ):
        super().__init__(cutoff)
        self.n_jobs = n_jobs
        if block_size is not None:
            warnings.warn(
                "The `block_size` parameter is now set in the `calc_dist_mat` function instead of the object level. It is ignored here.",
                category=FutureWarning,
            )

    @abc.abstractmethod
    def _compute_block(
        self,
        seqs1: Sequence[str],
        seqs2: Union[Sequence[str], None],
        origin: tuple[int, int],
    ) -> tuple[int, int, int]:
        """Compute the distances for a block of the matrix

        Parameters
        ----------
        seqs1
            array containing sequences
        seqs2
            other array containing sequences. If `None` compute the square matrix
            of `seqs1` and iterator over the upper triangle including the diagonal only.
        origin
            row, col coordinates of the origin of the block.

        Returns
        -------
        List of (distance, row, col) tuples for all elements with distance != 0.
        row, col must be the coordinates in the final matrix (they can be derived using
        `origin`). Can't be a generator because this needs to be picklable.
        """

    @staticmethod
    def _block_iter(
        seqs1: Sequence[str],
        seqs2: Optional[Sequence[str]] = None,
        block_size: Optional[int] = 50,
    ) -> tuple[Sequence[str], Union[Sequence[str], None], tuple[int, int]]:
        """Iterate over sequences in blocks.

        Parameters
        ----------
        seqs1
            array containing (unique) sequences
        seqs2
            array containing other sequences. If `None` compute
            the square matrix of `seqs1` and iterate over the upper triangle (including
            the diagonal) only.
        block_size
            side length of a block (will have `block_size ** 2` elements.)

        Yields
        ------
        seqs1
            subset of length `block_size` of seqs1
        seqs2
            subset of length `block_size` of seqs2. If seqs2 is None, this will
            be `None` if the block is on the diagonal, or a subset of seqs1 otherwise.
        origin
            (row, col) coordinates of the origin of the block.
        """
        square_mat = seqs2 is None
        if square_mat:
            seqs2 = seqs1
        for row in range(0, len(seqs1), block_size):
            start_col = row if square_mat else 0
            for col in range(start_col, len(seqs2), block_size):
                if row == col and square_mat:
                    # block on the diagonal.
                    # yield None for seqs2 to indicate that we only want the upper
                    # diagonal.
                    yield seqs1[row : row + block_size], None, (row, row)
                else:
                    yield seqs1[row : row + block_size], seqs2[col : col + block_size], (row, col)

    def calc_dist_mat(
        self, seqs: Sequence[str], seqs2: Optional[Sequence[str]] = None, *, block_size: Optional[int] = None
    ) -> csr_matrix:
        """Calculate the distance matrix.

        See :meth:`DistanceCalculator.calc_dist_mat`.

        Parameters
        ----------
        seqs
            array containing CDR3 sequences. Must not contain duplicates.
        seqs2
            second array containing CDR3 sequences. Must not contain
            duplicates either.
        block_size
            The width of a block that's sent to a worker. A block contains
            `block_size ** 2` elements. If `None` the block
            size is determined automatically based on the problem size.



        Returns
        -------
        Sparse pairwise distance matrix.
        """
        problem_size = len(seqs) * len(seqs2) if seqs2 is not None else len(seqs) ** 2
        # dynamicall adjust the block size such that there are ~1000 blocks within a range of 50 and 5000
        block_size = int(np.ceil(min(max(np.sqrt(problem_size / 1000), 50), 5000)))
        logging.info(f"block size set to {block_size}")

        # precompute blocks as list to have total number of blocks for progressbar
        blocks = list(self._block_iter(seqs, seqs2, block_size=block_size))

        block_results = _parallelize_with_joblib(
            (joblib.delayed(self._compute_block)(*block) for block in blocks), total=len(blocks), n_jobs=self.n_jobs
        )

        try:
            dists, rows, cols = zip(*itertools.chain(*block_results))
        except ValueError:
            # happens when there is no match at all
            dists, rows, cols = (), (), ()

        shape = (len(seqs), len(seqs2)) if seqs2 is not None else (len(seqs), len(seqs))
        score_mat = scipy.sparse.coo_matrix((dists, (rows, cols)), dtype=self.DTYPE, shape=shape)
        score_mat.eliminate_zeros()
        score_mat = score_mat.tocsr()

        if seqs2 is None:
            score_mat = self.squarify(score_mat)

        return score_mat


class IdentityDistanceCalculator(DistanceCalculator):
    """\
    Calculates the Identity-distance between :term:`CDR3` sequences.

    The identity distance is defined as
        * `0`, if sequences are identical
        * `1`, if sequences are not identical.

    Choosing a cutoff:
        For this DistanceCalculator, per definition, the cutoff = 0.
        The `cutoff` argument is ignored.

    Parameters
    ----------
    cutoff
        Will eleminate distances > cutoff to make efficient
        use of sparse matrices. For the IdentityDistanceCalculator this argument
        will be ignored and is always 0.
    """

    def __init__(self, cutoff: int = 0):
        cutoff = 0
        super().__init__(cutoff)

    def calc_dist_mat(self, seqs: np.ndarray, seqs2: np.ndarray = None) -> csr_matrix:
        """In this case, the offseted distance matrix is the identity matrix.

        More details: :meth:`DistanceCalculator.calc_dist_mat`
        """
        if seqs2 is None:
            # In this case, the offsetted distance matrix is the identity matrix
            return scipy.sparse.identity(len(seqs), dtype=self.DTYPE, format="csr")
        else:
            # actually compare the values
            def coord_generator():
                for (i1, s1), (i2, s2) in itertools.product(enumerate(seqs), enumerate(seqs2)):
                    if s1 == s2:
                        yield 1, i1, i2

            try:
                d, row, col = zip(*coord_generator())
            except ValueError:
                # happens when there is no match at all
                d, row, col = (), (), ()

            return coo_matrix((d, (row, col)), dtype=self.DTYPE, shape=(len(seqs), len(seqs2))).tocsr()


@_doc_params(params=_doc_params_parallel_distance_calculator)
class LevenshteinDistanceCalculator(ParallelDistanceCalculator):
    """\
    Calculates the Levenshtein edit-distance between sequences.

    The edit distance is the total number of deletion, addition and modification
    events.

    This class relies on `Python-levenshtein <https://github.com/ztane/python-Levenshtein>`_
    to calculate the distances.

    Choosing a cutoff:
        Each modification stands for a deletion, addition or modification event.
        While lacking empirical data, it seems unlikely that CDR3 sequences with more
        than two modifications still recognize the same antigen.

    Parameters
    ----------
    cutoff
        Will eleminate distances > cutoff to make efficient
        use of sparse matrices. The default cutoff is `2`.
    {params}
    """

    def __init__(self, cutoff: int = 2, **kwargs):
        super().__init__(cutoff, **kwargs)

    def _compute_block(self, seqs1, seqs2, origin):
        origin_row, origin_col = origin
        if seqs2 is not None:
            # compute the full matrix
            coord_iterator = itertools.product(enumerate(seqs1), enumerate(seqs2))
        else:
            # compute only upper triangle in this case
            coord_iterator = itertools.combinations_with_replacement(enumerate(seqs1), r=2)

        result = []
        for (row, s1), (col, s2) in coord_iterator:
            d = levenshtein_dist(s1, s2)
            if d <= self.cutoff:
                result.append((d + 1, origin_row + row, origin_col + col))

        return result


def _make_numba_matrix(distance_matrix: dict, alphabet: str = "ARNDCQEGHILKMFPSTWYVBZX*") -> np.ndarray:
    """Creates a numba compatible distance matrix from a dict of tuples.
<<<<<<< HEAD

    Parameters
    ----------
    distance_matrix:
        Keys are tuples like ('A', 'C') with values containing an integer.

    Returns
    -------
    distance_matrix:
        distance lookup matrix
    """
    dm = np.zeros((len(alphabet), len(alphabet)), dtype=np.int32)
    for (aa1, aa2), d in distance_matrix.items():
        dm[alphabet.index(aa1), alphabet.index(aa2)] = d
        dm[alphabet.index(aa2), alphabet.index(aa1)] = d
    return dm


def _seqs2mat(
    seqs: Sequence[str], alphabet: str = "ARNDCQEGHILKMFPSTWYVBZX", max_len: Union[None, int] = None
) -> tuple[np.ndarray, np.ndarray]:
    """Convert a collection of gene sequences into a
    numpy matrix of integers for fast comparison.

    Parameters
    ----------
    seqs:
        Sequence of strings

    Returns
    -------
    mat:
        matrix with gene sequences encoded as integers
    L:
        vector with length values of the gene sequences in the matrix

    Examples
    --------
    >>> seqs2mat(["CAT", "HAT"])
    array([[ 4,  0, 16],
        [ 8,  0, 16]], dtype=int8)

    Notes
    -----
    Requires all seqs to have the same length, therefore shorter sequences
    are filled up with -1 entries at the end.
    """
    if max_len is None:
        max_len = np.max([len(s) for s in seqs])
    mat = -1 * np.ones((len(seqs), max_len), dtype=np.int8)
    L = np.zeros(len(seqs), dtype=np.int8)
    for si, s in enumerate(seqs):
        L[si] = len(s)
        for aai in range(max_len):
            if aai >= len(s):
                break
            try:
                mat[si, aai] = alphabet.index(s[aai])
            except ValueError:
                # Unknown symbols given value for last column/row of matrix
                mat[si, aai] = len(alphabet)
    return mat, L


class MetricDistanceCalculator(abc.ABC):
    """
    Abstract base class for distance calculator classes that computes parwise distances between
    gene sequences in parallel based on a certain distance metric. The result is a (scipy) compressed sparse row distance matrix.
    Derived classes just need to implement the method _metric_mat (see method comments for more details).

    The code of this class is based on `pwseqdist <https://github.com/agartland/pwseqdist/blob/master/pwseqdist>`_.
    Reused under MIT license, Copyright (c) 2020 Andrew Fiore-Gartland.

    Parameters
    ----------
    n_jobs:
        Number of threads per process to use for the pairwise distance calculation
    n_blocks:
        Overall number of blocks given to the workers (processes)
    histogram:
        Determines whether a nearest neighbor histogram should be created
    """

    def __init__(self, n_jobs: int = -1, n_blocks: int = 1, histogram: bool = False):
        super().__init__()
        self.n_jobs = n_jobs
        self.n_blocks = n_blocks
        self.histogram = histogram

    @abc.abstractmethod
    def _metric_mat(
        self,
        *,
        seqs: Sequence[str],
        seqs2: Sequence[str],
        is_symmetric: bool = False,
        start_column: int = 0,
    ) -> tuple[list[np.ndarray], list[np.ndarray], np.ndarray, np.ndarray]:
        """
        Abstract method that should be implemented by the derived class in a way such that it computes the pairwise distances
        for gene sequences in seqs and seqs2 based on a certain distance metric. The result should be a distance matrix
        that is returned in the form of the data, indices and intptr arrays of a (scipy) compressed sparse row matrix.

        In case that a nearest neighbour histogram should be created later, the minimum value per row is returned.

        If this function is used to compute a block of a bigger result matrix, is_symmetric and start_column
        can be used to only compute the part of the block that would be part of the upper triangular matrix of the
        result matrix.

        Parameters
        ----------
        seqs/2:
            A python sequence of strings representing gene sequences
        is_symmetric:
            Determines whether the final result matrix is symmetric, assuming that this function is
            only used to compute a block of a bigger result matrix
        start_column:
            Determines at which column the calculation should be started. This is only used if this function is
            used to compute a block of a bigger result matrix that is symmetric

        Returns
        -------
        data_rows:
            List with arrays containing the non-zero data values of the result matrix per row,
            needed to create the final scipy CSR result matrix later
        indices_rows:
            List with arrays containing the non-zero entry column indeces of the result matrix per row,
            needed to create the final scipy CSR result matrix later
        row_element_counts:
            Array with integers that indicate the amount of non-zero values of the result matrix per row,
            needed to create the final scipy CSR result matrix later
        row_mins:
            Array containing the minimum distance per row, ignoring equal sequences and ignoring the cutoff.
            Contains None if the computation of row_mins is not implemented. Used to create a nearest neighbor
            histogram later. Is empty if the histogram should not be created.
        """
        pass

    def _make_histogram(self, row_mins: np.ndarray):
        """Subclass should override this method if the creation of a nearest neighbor histogram is implemented."""
        raise NotImplementedError("Creating a histogram is not implemented for this metric")

    def _calc_dist_mat_block(
        self,
        seqs: Sequence[str],
        seqs2: Sequence[str],
        is_symmetric: bool = False,
        start_column: int = 0,
    ) -> tuple[csr_matrix, np.ndarray]:
        """Computes a block of the final distance matrix and returns it as CSR matrix. Also computes
        the minimum distance per row, for which equal sequences and the cutoff are ignored.
        If the final result matrix that consists of all blocks together is symmetric, only the part
        of the block that would contribute to the upper triangular matrix of the final result will be computed.
        """
        if len(seqs) == 0 or len(seqs2) == 0:
            return csr_matrix((len(seqs), len(seqs2))), np.array([None])

        data_rows, indices_rows, row_element_counts, row_mins = self._metric_mat(
            seqs=seqs,
            seqs2=seqs2,
            is_symmetric=is_symmetric,
            start_column=start_column,
        )

        indptr = np.zeros(row_element_counts.shape[0] + 1)
        indptr[1:] = np.cumsum(row_element_counts)
        data, indices = np.concatenate(data_rows), np.concatenate(indices_rows)
        sparse_distance_matrix = csr_matrix((data, indices, indptr), shape=(len(seqs), len(seqs2)))
        return sparse_distance_matrix, row_mins

    def calc_dist_mat(self, seqs: Sequence[str], seqs2: Optional[Sequence[str]] = None) -> csr_matrix:
        """Calculates the pairwise distances between two vectors of gene sequences based on the distance metric
        of the derived class and returns a CSR distance matrix. Also creates a histogram based on the minimum value
        per row of the distance matrix if histogram is set to True.
        """
        if seqs2 is None:
            seqs2 = seqs

        seqs = np.array(seqs)
        seqs2 = np.array(seqs2)
        is_symmetric = np.array_equal(seqs, seqs2)

        if self.n_blocks > 1:
            split_seqs = np.array_split(seqs, self.n_blocks)
            start_columns = np.cumsum([0] + [len(seq) for seq in split_seqs[:-1]])
            arguments = [(split_seqs[x], seqs2, is_symmetric, start_columns[x]) for x in range(self.n_blocks)]

            delayed_jobs = [joblib.delayed(self._calc_dist_mat_block)(*args) for args in arguments]
            results = joblib.Parallel(return_as="list")(delayed_jobs)

            block_matrices_csr, block_row_mins = zip(*results)
            distance_matrix_csr = scipy.sparse.vstack(block_matrices_csr)
            row_mins = np.concatenate(block_row_mins)
        else:
            distance_matrix_csr, row_mins = self._calc_dist_mat_block(seqs, seqs2, is_symmetric)

        if is_symmetric:
            upper_triangular_distance_matrix = distance_matrix_csr
            full_distance_matrix = upper_triangular_distance_matrix.maximum(upper_triangular_distance_matrix.T)
        else:
            full_distance_matrix = distance_matrix_csr

        if self.histogram:
            self._make_histogram(row_mins)

        return full_distance_matrix


class HammingDistanceCalculator(MetricDistanceCalculator):
    """Computes pairwise distances between gene sequences based on the "hamming" distance metric.

    Set `normalize` to True to use the normalized hamming distance metric instead of the standard hamming distance
    metric. Then the distance will be calculated as percentage of different positions relative to the sequence length
    (e.g. AAGG and AAAA -> 50 (%) normalized hamming distance). The cutoff is then also given as normalized hamming
    distance in percent.

    The code of this class is based on `pwseqdist <https://github.com/agartland/pwseqdist/blob/master/pwseqdist>`_.
    Reused under MIT license, Copyright (c) 2020 Andrew Fiore-Gartland.

    Parameters
    ----------
    cutoff:
        Will eleminate distances > cutoff to make efficient
        use of sparse matrices.
    n_jobs:
        Number of numba parallel threads to use for the pairwise distance calculation
    n_blocks:
        Number of joblib delayed objects (blocks to compute) given to joblib.Parallel
    normalize:
        Determines whether the normalized hamming distance metric should be used instead of the standard
        hamming distance
    histogram:
        Determines whether a nearest neighbor histogram should be created
    """
=======

    Parameters
    ----------
    distance_matrix:
        Keys are tuples like ('A', 'C') with values containing an integer.
>>>>>>> 2b8b8e6f

    def __init__(
        self,
        n_jobs: int = -1,
        n_blocks: int = 1,
        cutoff: int = 2,
        *,
        normalize: bool = False,
        histogram: bool = False,
    ):
        super().__init__(n_jobs=n_jobs, n_blocks=n_blocks, histogram=histogram)
        self.cutoff = cutoff
        self.normalize = normalize

    def _make_histogram(self, row_mins: np.ndarray):
        if self.normalize:
            bins = np.arange(0, 101, 2)
        else:
            max_value = np.max(row_mins)
            bin_step = np.ceil(max_value / 100)
            bins = np.arange(0, max_value + 1, bin_step)

        plt.hist(row_mins, bins=bins, histtype="bar", edgecolor="black")
        plt.axvline(x=self.cutoff, color="r", linestyle="-", label="cutoff")
        plt.legend()
        plt.xlabel("Distance to nearest neighbor")
        plt.ylabel("Count")
        plt.title('Histogram of "distance-to-nearest"-distribution')
        plt.show()

    def _hamming_mat(
        self,
        *,
        seqs: Sequence[str],
        seqs2: Sequence[str],
        is_symmetric: bool = False,
        start_column: int = 0,
    ) -> tuple[list[np.ndarray], list[np.ndarray], np.ndarray]:
        """Computes the pairwise hamming distances for sequences in seqs and seqs2.

        This function is a wrapper and contains an inner JIT compiled numba function without parameters. The reason for this is
        that this way some of the parameters can be treated as constant by numba and this allows for a better optimization
        of the numba compiler in this specific case.

        If this function is used to compute a block of a bigger result matrix, is_symmetric and start_column
        can be used to only compute the part of the block that would be part of the upper triangular matrix of the
        result matrix.

        Parameters
        ----------
        seqs/2:
            A python sequence of strings representing gene sequences
        is_symmetric:
            Determines whether the final result matrix is symmetric, assuming that this function is
            only used to compute a block of a bigger result matrix
        start_column:
            Determines at which column the calculation should be started. This is only used if this function is
            used to compute a block of a bigger result matrix that is symmetric

        Returns
        -------
        data_rows:
            List with arrays containing the non-zero data values of the result matrix per row,
            needed to create the final scipy CSR result matrix later
        indices_rows:
            List with arrays containing the non-zero entry column indeces of the result matrix per row,
            needed to create the final scipy CSR result matrix later
        row_element_counts:
            Array with integers that indicate the amount of non-zero values of the result matrix per row,
            needed to create the final scipy CSR result matrix later
        row_mins:
            Array containing the minimum distance per row, ignoring equal sequences and ignoring the cutoff.
            Used to create a nearest neighbor histogram later. Is empty if the histogram should not be created.
        """
        unique_characters = "".join({char for string in (*seqs, *seqs2) for char in string})
        max_seq_len = max(len(s) for s in (*seqs, *seqs2))

        seqs_mat1, seqs_L1 = _seqs2mat(seqs, alphabet=unique_characters, max_len=max_seq_len)
        seqs_mat2, seqs_L2 = _seqs2mat(seqs2, alphabet=unique_characters, max_len=max_seq_len)

        cutoff = self.cutoff
        normalize = self.normalize
        histogram = self.histogram

        if histogram:
            is_symmetric = False

        start_column *= is_symmetric

        nb.set_num_threads(_get_usable_cpus(n_jobs=self.n_jobs, use_numba=True))

        num_threads = nb.get_num_threads()

        jit_parallel = num_threads > 1

        @nb.jit(nopython=True, parallel=jit_parallel, nogil=True)
        def _nb_hamming_mat():
            assert seqs_mat1.shape[0] == seqs_L1.shape[0]
            assert seqs_mat2.shape[0] == seqs_L2.shape[0]

            num_rows = seqs_mat1.shape[0]
            num_cols = seqs_mat2.shape[0]

            data_rows = nb.typed.List()
            indices_rows = nb.typed.List()
            row_element_counts = np.zeros(num_rows)

            if histogram:
                row_mins = np.zeros(num_rows)
            else:
                row_mins = np.zeros(0)

            empty_row = np.zeros(0)
            for _ in range(0, num_rows):
                data_rows.append([empty_row])
                indices_rows.append([empty_row])

            data_row_matrix = np.empty((num_threads, num_cols))
            indices_row_matrix = np.empty((num_threads, num_cols))

            for row_index in nb.prange(num_rows):
                thread_id = nb.get_thread_id()
                row_end_index = 0
                seq1_len = seqs_L1[row_index]

                if histogram:
                    if normalize:
                        row_min = 100
                    else:
                        row_min = seq1_len

                for col_index in range(start_column + row_index * is_symmetric, num_cols):
                    distance = 1
                    seq2_len = seqs_L2[col_index]
                    if seq1_len == seq2_len:
                        for i in range(0, seq1_len):
                            distance += seqs_mat1[row_index, i] != seqs_mat2[col_index, i]

                        if normalize:
                            distance = int((distance - 1) * 100 / seq1_len + 0.5) + 1

                        if distance <= cutoff + 1:
                            data_row_matrix[thread_id, row_end_index] = distance
                            indices_row_matrix[thread_id, row_end_index] = col_index
                            row_end_index += 1

                        if histogram:
                            if distance > 1:
                                row_min = min(row_min, distance - 1)

                data_rows[row_index][0] = data_row_matrix[thread_id, 0:row_end_index].copy()
                indices_rows[row_index][0] = indices_row_matrix[thread_id, 0:row_end_index].copy()
                row_element_counts[row_index] = row_end_index
                if histogram:
                    row_mins[row_index] = row_min

            data_rows_flat = []
            indices_rows_flat = []

            for i in range(len(data_rows)):
                data_rows_flat.append(data_rows[i][0])
                indices_rows_flat.append(indices_rows[i][0])

            return data_rows_flat, indices_rows_flat, row_element_counts, row_mins

        data_rows, indices_rows, row_element_counts, row_mins = _nb_hamming_mat()

        return data_rows, indices_rows, row_element_counts, row_mins

    _metric_mat = _hamming_mat


class GPUHammingDistanceCalculator(MetricDistanceCalculator):
    """Computes pairwise distances between gene sequences based on the "hamming" distance metric with GPU support.

    The code of this class is based on `pwseqdist <https://github.com/agartland/pwseqdist/blob/master/pwseqdist>`_.
    Reused under MIT license, Copyright (c) 2020 Andrew Fiore-Gartland.

    Parameters
    ----------
    cutoff:
        Will eleminate distances > cutoff to make efficient
        use of sparse matrices.
    n_jobs:
        Number of numba parallel threads to use for the pairwise distance calculation
    n_blocks:
        Number of joblib delayed objects (blocks to compute) given to joblib.Parallel
    """

    def __init__(
        self,
        *,
        cutoff: int = 2,
    ):
        super().__init__(n_jobs=1, n_blocks=1)
        self.cutoff = cutoff

    def _gpu_hamming_mat(
        self,
        *,
        seqs: Sequence[str],
        seqs2: Sequence[str],
        is_symmetric: bool = False,
        start_column: int = 0,
    ) -> tuple[list[np.ndarray], list[np.ndarray], np.ndarray]:
        """Computes the pairwise hamming distances for sequences in seqs_mat1 and seqs_mat2 with GPU support.

<<<<<<< HEAD
        Parameters
        ----------
        seqs_mat1/2:
            Matrix containing sequences created by seqs2mat with padding to accomodate
            sequences of different lengths (-1 padding)
        seqs_L1/2:
            A vector containing the length of each sequence in the respective seqs_mat matrix,
            without the padding in seqs_mat
=======
def _seqs2mat(
    seqs: Sequence[str], alphabet: str = "ARNDCQEGHILKMFPSTWYVBZX", max_len: Union[None, int] = None
) -> tuple[np.ndarray, np.ndarray]:
    """Convert a collection of gene sequences into a
    numpy matrix of integers for fast comparison.

    Parameters
    ----------
    seqs:
        Sequence of strings

    Returns
    -------
    mat:
        matrix with gene sequences encoded as integers
    L:
        vector with length values of the gene sequences in the matrix

    Examples
    --------
    >>> seqs2mat(["CAT", "HAT"])
    array([[ 4,  0, 16],
        [ 8,  0, 16]], dtype=int8)

    Notes
    -----
    Requires all seqs to have the same length, therefore shorter sequences
    are filled up with -1 entries at the end.
    """
    if max_len is None:
        max_len = np.max([len(s) for s in seqs])
    mat = -1 * np.ones((len(seqs), max_len), dtype=np.int8)
    L = np.zeros(len(seqs), dtype=np.int8)
    for si, s in enumerate(seqs):
        L[si] = len(s)
        for aai in range(max_len):
            if aai >= len(s):
                break
            try:
                mat[si, aai] = alphabet.index(s[aai])
            except ValueError:
                # Unknown symbols given value for last column/row of matrix
                mat[si, aai] = len(alphabet)
    return mat, L


class _MetricDistanceCalculator(abc.ABC):
    """
    Abstract base class for distance calculator classes that computes parwise distances between
    gene sequences in parallel based on a certain distance metric.

    The result is a (scipy) compressed sparse row distance matrix.
    Derived classes just need to implement the method _metric_mat (see method comments for more details).

    The code of this class is based on `pwseqdist <https://github.com/agartland/pwseqdist/blob/master/pwseqdist>`_.
    Reused under MIT license, Copyright (c) 2020 Andrew Fiore-Gartland.

    Parameters
    ----------
    n_jobs:
        Number of threads per process to use for the pairwise distance calculation
    n_blocks:
        Overall number of blocks given to the workers (processes)
    histogram:
        Determines whether a nearest neighbor histogram should be created
    """

    def __init__(self, n_jobs: int = -1, n_blocks: int = 1, histogram: bool = False):
        super().__init__()
        self.n_jobs = n_jobs
        self.n_blocks = n_blocks
        self.histogram = histogram

    @abc.abstractmethod
    def _metric_mat(
        self,
        *,
        seqs: Sequence[str],
        seqs2: Sequence[str],
        is_symmetric: bool = False,
        start_column: int = 0,
    ) -> tuple[list[np.ndarray], list[np.ndarray], np.ndarray, np.ndarray]:
        """
        Abstract method that should be implemented by the derived class in a way such that it computes the pairwise distances
        for gene sequences in seqs and seqs2 based on a certain distance metric. The result should be a distance matrix
        that is returned in the form of the data, indices and intptr arrays of a (scipy) compressed sparse row matrix.

        In case that a nearest neighbour histogram should be created later, the minimum value per row is returned.

        If this function is used to compute a block of a bigger result matrix, is_symmetric and start_column
        can be used to only compute the part of the block that would be part of the upper triangular matrix of the
        result matrix.

        Parameters
        ----------
        seqs/2:
            A python sequence of strings representing gene sequences
        is_symmetric:
            Determines whether the final result matrix is symmetric, assuming that this function is
            only used to compute a block of a bigger result matrix
        start_column:
            Determines at which column the calculation should be started. This is only used if this function is
            used to compute a block of a bigger result matrix that is symmetric

        Returns
        -------
        data_rows:
            List with arrays containing the non-zero data values of the result matrix per row,
            needed to create the final scipy CSR result matrix later
        indices_rows:
            List with arrays containing the non-zero entry column indeces of the result matrix per row,
            needed to create the final scipy CSR result matrix later
        row_element_counts:
            Array with integers that indicate the amount of non-zero values of the result matrix per row,
            needed to create the final scipy CSR result matrix later
        row_mins:
            Array containing the minimum distance per row, ignoring equal sequences and ignoring the cutoff.
            Contains None if the computation of row_mins is not implemented. Used to create a nearest neighbor
            histogram later. Is empty if the histogram should not be created.
        """
        pass

    def _make_histogram(self, row_mins: np.ndarray):
        """Subclass should override this method if the creation of a nearest neighbor histogram is implemented."""
        raise NotImplementedError("Creating a histogram is not implemented for this metric")

    def _calc_dist_mat_block(
        self,
        seqs: Sequence[str],
        seqs2: Sequence[str],
        is_symmetric: bool = False,
        start_column: int = 0,
    ) -> tuple[csr_matrix, np.ndarray]:
        """Computes a block of the final distance matrix and returns it as CSR matrix. Also computes
        the minimum distance per row, for which equal sequences and the cutoff are ignored.
        If the final result matrix that consists of all blocks together is symmetric, only the part
        of the block that would contribute to the upper triangular matrix of the final result will be computed.
        """
        if len(seqs) == 0 or len(seqs2) == 0:
            return csr_matrix((len(seqs), len(seqs2))), np.array([None])

        data_rows, indices_rows, row_element_counts, row_mins = self._metric_mat(
            seqs=seqs,
            seqs2=seqs2,
            is_symmetric=is_symmetric,
            start_column=start_column,
        )

        indptr = np.zeros(row_element_counts.shape[0] + 1)
        indptr[1:] = np.cumsum(row_element_counts)
        data, indices = np.concatenate(data_rows), np.concatenate(indices_rows)
        sparse_distance_matrix = csr_matrix((data, indices, indptr), shape=(len(seqs), len(seqs2)))
        return sparse_distance_matrix, row_mins

    def calc_dist_mat(self, seqs: Sequence[str], seqs2: Optional[Sequence[str]] = None) -> csr_matrix:
        """Calculates the pairwise distances between two vectors of gene sequences based on the distance metric
        of the derived class and returns a CSR distance matrix. Also creates a histogram based on the minimum value
        per row of the distance matrix if histogram is set to True.
        """
        if seqs2 is None:
            seqs2 = seqs

        seqs = np.array(seqs)
        seqs2 = np.array(seqs2)
        is_symmetric = np.array_equal(seqs, seqs2)

        if self.n_blocks > 1:
            split_seqs = np.array_split(seqs, self.n_blocks)
            start_columns = np.cumsum([0] + [len(seq) for seq in split_seqs[:-1]])
            arguments = [(split_seqs[x], seqs2, is_symmetric, start_columns[x]) for x in range(self.n_blocks)]

            delayed_jobs = [joblib.delayed(self._calc_dist_mat_block)(*args) for args in arguments]
            results = joblib.Parallel(return_as="list")(delayed_jobs)

            block_matrices_csr, block_row_mins = zip(*results)
            distance_matrix_csr = scipy.sparse.vstack(block_matrices_csr)
            row_mins = np.concatenate(block_row_mins)
        else:
            distance_matrix_csr, row_mins = self._calc_dist_mat_block(seqs, seqs2, is_symmetric)

        if is_symmetric:
            upper_triangular_distance_matrix = distance_matrix_csr
            full_distance_matrix = upper_triangular_distance_matrix.maximum(upper_triangular_distance_matrix.T)
        else:
            full_distance_matrix = distance_matrix_csr

        if self.histogram:
            self._make_histogram(row_mins)

        return full_distance_matrix


class HammingDistanceCalculator(_MetricDistanceCalculator):
    """Computes pairwise distances between gene sequences based on the "hamming" distance metric.

    Set `normalize` to True to use the normalized hamming distance metric instead of the standard hamming distance
    metric. Then the distance will be calculated as percentage of different positions relative to the sequence length
    (e.g. AAGG and AAAA -> 50 (%) normalized hamming distance). The cutoff is then also given as normalized hamming
    distance in percent.

    The code of this class is based on `pwseqdist <https://github.com/agartland/pwseqdist/blob/master/pwseqdist>`_.
    Reused under MIT license, Copyright (c) 2020 Andrew Fiore-Gartland.

    Parameters
    ----------
    cutoff:
        Will eleminate distances > cutoff to make efficient
        use of sparse matrices.
    n_jobs:
        Number of numba parallel threads to use for the pairwise distance calculation
    n_blocks:
        Number of joblib delayed objects (blocks to compute) given to joblib.Parallel
    normalize:
        Determines whether the normalized hamming distance metric should be used instead of the standard
        hamming distance
    histogram:
        Determines whether a nearest neighbor histogram should be created
    """

    def __init__(
        self,
        n_jobs: int = -1,
        n_blocks: int = 1,
        cutoff: int = 2,
        *,
        normalize: bool = False,
        histogram: bool = False,
    ):
        super().__init__(n_jobs=n_jobs, n_blocks=n_blocks, histogram=histogram)
        self.cutoff = cutoff
        self.normalize = normalize

    def _make_histogram(self, row_mins: np.ndarray):
        if self.normalize:
            bins = np.arange(0, 101, 2)
        else:
            max_value = np.max(row_mins)
            bin_step = np.ceil(max_value / 100)
            bins = np.arange(0, max_value + 1, bin_step)

        plt.hist(row_mins, bins=bins, histtype="bar", edgecolor="black")
        plt.axvline(x=self.cutoff, color="r", linestyle="-", label="cutoff")
        plt.legend()
        plt.xlabel("Distance to nearest neighbor")
        plt.ylabel("Count")
        plt.title('Histogram of "distance-to-nearest"-distribution')
        plt.show()

    def _hamming_mat(
        self,
        *,
        seqs: Sequence[str],
        seqs2: Sequence[str],
        is_symmetric: bool = False,
        start_column: int = 0,
    ) -> tuple[list[np.ndarray], list[np.ndarray], np.ndarray]:
        """Computes the pairwise hamming distances for sequences in seqs and seqs2.

        This function is a wrapper and contains an inner JIT compiled numba function without parameters. The reason for this is
        that this way some of the parameters can be treated as constant by numba and this allows for a better optimization
        of the numba compiler in this specific case.

        If this function is used to compute a block of a bigger result matrix, is_symmetric and start_column
        can be used to only compute the part of the block that would be part of the upper triangular matrix of the
        result matrix.

        Parameters
        ----------
        seqs/2:
            A python sequence of strings representing gene sequences
>>>>>>> 2b8b8e6f
        is_symmetric:
            Determines whether the final result matrix is symmetric, assuming that this function is
            only used to compute a block of a bigger result matrix
        start_column:
            Determines at which column the calculation should be started. This is only used if this function is
            used to compute a block of a bigger result matrix that is symmetric

        Returns
        -------
        data_rows:
            List with arrays containing the non-zero data values of the result matrix per row,
            needed to create the final scipy CSR result matrix later
        indices_rows:
            List with arrays containing the non-zero entry column indeces of the result matrix per row,
            needed to create the final scipy CSR result matrix later
        row_element_counts:
            Array with integers that indicate the amount of non-zero values of the result matrix per row,
            needed to create the final scipy CSR result matrix later
<<<<<<< HEAD
=======
        row_mins:
            Array containing the minimum distance per row, ignoring equal sequences and ignoring the cutoff.
            Used to create a nearest neighbor histogram later. Is empty if the histogram should not be created.
>>>>>>> 2b8b8e6f
        """
        unique_characters = "".join({char for string in (*seqs, *seqs2) for char in string})
        max_seq_len = max(len(s) for s in (*seqs, *seqs2))

        seqs_mat1, seqs_L1 = _seqs2mat(seqs, alphabet=unique_characters, max_len=max_seq_len)
        seqs_mat2, seqs_L2 = _seqs2mat(seqs2, alphabet=unique_characters, max_len=max_seq_len)

<<<<<<< HEAD
        @cuda.jit
        def hamming_kernel(
            seqs_mat1, seqs_mat2, seqs_L1, seqs_L2, cutoff, data, indices, row_element_counts, block_offset
        ):
            row = cuda.grid(1)
            if row < seqs_mat1.shape[0]:
                row_end_index = 0
                seq1_len = seqs_L1[row]
                for col in range(seqs_mat2.shape[0]):
                    if (not is_symmetric) or ((col + block_offset) >= row):
                        seq2_len = seqs_L2[col]
                        distance = 1
                        if seq1_len == seq2_len:
                            for i in range(0, seq1_len):
                                distance += seqs_mat1[row, i] != seqs_mat2[col, i]
                            if distance <= cutoff + 1:
                                data[row, row_end_index] = distance
                                indices[row, row_end_index] = col
                                row_end_index += 1
                    row_element_counts[row] = row_end_index

        @cuda.jit
        def create_csr_kernel(data, indices, data_matrix, indices_matrix, indptr):
            row, col = cuda.grid(2)
            if row < data_matrix.shape[0] and col < data_matrix.shape[1]:
                row_start = indptr[row]
                row_end = indptr[row + 1]
                row_end_index = row_end - row_start
                data_index = row_start + col
                if (data_index < data.shape[0]) and (col < row_end_index):
                    data[data_index] = data_matrix[row, col]
                    indices[data_index] = indices_matrix[row, col]

        def calc_block_gpu(seqs_mat1_block, seqs_mat2, seqs_L1_block, seqs_L2, block_offset):
            d_seqs_mat1 = cuda.to_device(seqs_mat1_block)
            d_seqs_mat2 = cuda.to_device(seqs_mat2)
            d_seqs_L1 = cuda.to_device(seqs_L1_block)
            d_seqs_L2 = cuda.to_device(seqs_L2)

            data_matrix = np.zeros((seqs_mat1_block.shape[0], seqs_mat2.shape[0]), dtype=np.uint8)
            d_data_matrix = cuda.device_array_like(data_matrix)

            indices_matrix = np.zeros((seqs_mat1_block.shape[0], seqs_mat2.shape[0]), dtype=np.uint32)
            d_indices_matrix = cuda.device_array_like(indices_matrix)

            row_element_counts = np.zeros(seqs_mat1_block.shape[0], dtype=np.uint32)
            d_row_element_counts = cuda.device_array_like(row_element_counts)

            threads_per_block = 256
            blocks_per_grid = (seqs_mat1.shape[0] + (threads_per_block - 1)) // threads_per_block
            hamming_kernel[blocks_per_grid, threads_per_block](
                d_seqs_mat1,
                d_seqs_mat2,
                d_seqs_L1,
                d_seqs_L2,
                self.cutoff,
                d_data_matrix,
                d_indices_matrix,
                d_row_element_counts,
                block_offset,
            )

            row_element_counts = d_row_element_counts.copy_to_host()

            indptr = np.zeros(seqs_mat1_block.shape[0] + 1, dtype=np.uint32)
            indptr[1:] = np.cumsum(row_element_counts)
            d_indptr = cuda.to_device(indptr)

            n_elements = indptr[-1]

            data = np.zeros(n_elements, dtype=np.uint8)
            d_data = cuda.device_array_like(data)

            indices = np.zeros(n_elements, dtype=np.uint32)
            d_indices = cuda.device_array_like(indices)

            threads_per_block = (1, 256)
            blocks_per_grid_x = (d_data_matrix.shape[0] + threads_per_block[0] - 1) // threads_per_block[0]
            blocks_per_grid_y = (d_data_matrix.shape[1] + threads_per_block[1] - 1) // threads_per_block[1]
            blocks_per_grid = (blocks_per_grid_x, blocks_per_grid_y)
            create_csr_kernel[blocks_per_grid, threads_per_block](
                d_data, d_indices, d_data_matrix, d_indices_matrix, d_indptr
            )

            data = d_data.copy_to_host()
            indices = d_indices.copy_to_host()

            return csr_matrix((data, indices, indptr), shape=(seqs_mat1_block.shape[0], seqs_mat2.shape[0]))

        block_width = 4096
        n_blocks = seqs_mat2.shape[0] // block_width + 1

        seqs_mat2_blocks = np.array_split(seqs_mat2, n_blocks)
        seqs_L2_blocks = np.array_split(seqs_L2, n_blocks)
        result_blocks = [None] * n_blocks

        block_offset = start_column
        for i in range(0, n_blocks):
            result_blocks[i] = calc_block_gpu(seqs_mat1, seqs_mat2_blocks[i], seqs_L1, seqs_L2_blocks[i], block_offset)
            block_offset += seqs_mat2_blocks[i].shape[0]

        result_sparse = scipy.sparse.hstack(result_blocks)

        row_element_counts_gpu = np.diff(result_sparse.indptr)

        return [result_sparse.data], [result_sparse.indices], row_element_counts_gpu, np.array([None])

    _metric_mat = _gpu_hamming_mat


class TCRdistDistanceCalculator(MetricDistanceCalculator):
=======
        cutoff = self.cutoff
        normalize = self.normalize
        histogram = self.histogram

        if histogram:
            is_symmetric = False

        start_column *= is_symmetric

        nb.set_num_threads(_get_usable_cpus(n_jobs=self.n_jobs, use_numba=True))

        num_threads = nb.get_num_threads()

        jit_parallel = num_threads > 1

        @nb.jit(nopython=True, parallel=jit_parallel, nogil=True)
        def _nb_hamming_mat():
            assert seqs_mat1.shape[0] == seqs_L1.shape[0]
            assert seqs_mat2.shape[0] == seqs_L2.shape[0]

            num_rows = seqs_mat1.shape[0]
            num_cols = seqs_mat2.shape[0]

            data_rows = nb.typed.List()
            indices_rows = nb.typed.List()
            row_element_counts = np.zeros(num_rows)

            if histogram:
                row_mins = np.zeros(num_rows)
            else:
                row_mins = np.zeros(0)

            empty_row = np.zeros(0)
            for _ in range(0, num_rows):
                data_rows.append([empty_row])
                indices_rows.append([empty_row])

            data_row_matrix = np.empty((num_threads, num_cols))
            indices_row_matrix = np.empty((num_threads, num_cols))

            for row_index in nb.prange(num_rows):
                thread_id = nb.get_thread_id()
                row_end_index = 0
                seq1_len = seqs_L1[row_index]

                if histogram:
                    if normalize:
                        row_min = 100
                    else:
                        row_min = seq1_len

                for col_index in range(start_column + row_index * is_symmetric, num_cols):
                    distance = 1
                    seq2_len = seqs_L2[col_index]
                    if seq1_len == seq2_len:
                        for i in range(0, seq1_len):
                            distance += seqs_mat1[row_index, i] != seqs_mat2[col_index, i]

                        if normalize:
                            distance = int((distance - 1) * 100 / seq1_len + 0.5) + 1

                        if distance <= cutoff + 1:
                            data_row_matrix[thread_id, row_end_index] = distance
                            indices_row_matrix[thread_id, row_end_index] = col_index
                            row_end_index += 1

                        if histogram:
                            if distance > 1:
                                row_min = min(row_min, distance - 1)

                data_rows[row_index][0] = data_row_matrix[thread_id, 0:row_end_index].copy()
                indices_rows[row_index][0] = indices_row_matrix[thread_id, 0:row_end_index].copy()
                row_element_counts[row_index] = row_end_index
                if histogram:
                    row_mins[row_index] = row_min

            data_rows_flat = []
            indices_rows_flat = []

            for i in range(len(data_rows)):
                data_rows_flat.append(data_rows[i][0])
                indices_rows_flat.append(indices_rows[i][0])

            return data_rows_flat, indices_rows_flat, row_element_counts, row_mins

        data_rows, indices_rows, row_element_counts, row_mins = _nb_hamming_mat()

        return data_rows, indices_rows, row_element_counts, row_mins

    _metric_mat = _hamming_mat


class TCRdistDistanceCalculator(_MetricDistanceCalculator):
>>>>>>> 2b8b8e6f
    """Computes pairwise distances between TCR CDR3 sequences based on the "tcrdist" distance metric.

    The code of this class is heavily based on `pwseqdist <https://github.com/agartland/pwseqdist/blob/master/pwseqdist>`_.
    Reused under MIT license, Copyright (c) 2020 Andrew Fiore-Gartland.

    Using default weight, gap penalty, ntrim and ctrim is equivalent to the
    original distance published in :cite:`TCRdist`.

    Parameters
    ----------
    dist_weight:
        Weight applied to the mismatch distances before summing with the gap penalties
    gap_penalty:
        Distance penalty for the difference in the length of the two sequences
    ntrim/ctrim:
        Positions trimmed off the N-terminus (0) and C-terminus (L-1) ends of the peptide sequence. These symbols will be ignored
        in the distance calculation.
    fixed_gappos:
        If True, insert gaps at a fixed position after the cysteine residue statring the CDR3 (typically position 6).
        If False, find the "optimal" position for inserting the gaps to make up the difference in length
    cutoff:
        Will eleminate distances > cutoff to make efficient
        use of sparse matrices.
    n_jobs:
        Number of numba parallel threads to use for the pairwise distance calculation
    n_blocks:
        Number of joblib delayed objects (blocks to compute) given to joblib.Parallel
    histogram:
        Determines whether a nearest neighbor histogram should be created
    """

    parasail_aa_alphabet = "ARNDCQEGHILKMFPSTWYVBZX"
    parasail_aa_alphabet_with_unknown = "ARNDCQEGHILKMFPSTWYVBZX*"
    # fmt: off
    tcr_dict_distance_matrix = {('A', 'A'): 0,  ('A', 'C'): 4,  ('A', 'D'): 4,  ('A', 'E'): 4,  ('A', 'F'): 4,  ('A', 'G'): 4,  ('A', 'H'): 4,  ('A', 'I'): 4,  ('A', 'K'): 4,  ('A', 'L'): 4,  ('A', 'M'): 4,  ('A', 'N'): 4,  ('A', 'P'): 4,  ('A', 'Q'): 4,  ('A', 'R'): 4,  ('A', 'S'): 3,  ('A', 'T'): 4,  ('A', 'V'): 4,  ('A', 'W'): 4,  ('A', 'Y'): 4,  ('C', 'A'): 4,  ('C', 'C'): 0,  ('C', 'D'): 4,  ('C', 'E'): 4,  ('C', 'F'): 4,  ('C', 'G'): 4,  ('C', 'H'): 4,  ('C', 'I'): 4,  ('C', 'K'): 4,  ('C', 'L'): 4,  ('C', 'M'): 4,  ('C', 'N'): 4,  ('C', 'P'): 4,  ('C', 'Q'): 4,  ('C', 'R'): 4,  ('C', 'S'): 4,  ('C', 'T'): 4,  ('C', 'V'): 4,  ('C', 'W'): 4,  ('C', 'Y'): 4,  ('D', 'A'): 4,  ('D', 'C'): 4,  ('D', 'D'): 0,  ('D', 'E'): 2,  ('D', 'F'): 4,  ('D', 'G'): 4,  ('D', 'H'): 4,  ('D', 'I'): 4,  ('D', 'K'): 4,  ('D', 'L'): 4,  ('D', 'M'): 4,  ('D', 'N'): 3,  ('D', 'P'): 4,  ('D', 'Q'): 4,  ('D', 'R'): 4,  ('D', 'S'): 4,  ('D', 'T'): 4,  ('D', 'V'): 4,  ('D', 'W'): 4,  ('D', 'Y'): 4,  ('E', 'A'): 4,  ('E', 'C'): 4,  ('E', 'D'): 2,  ('E', 'E'): 0,  ('E', 'F'): 4,  ('E', 'G'): 4,  ('E', 'H'): 4,  ('E', 'I'): 4,  ('E', 'K'): 3,  ('E', 'L'): 4,  ('E', 'M'): 4,  ('E', 'N'): 4,  ('E', 'P'): 4,  ('E', 'Q'): 2,  ('E', 'R'): 4,  ('E', 'S'): 4,  ('E', 'T'): 4,  ('E', 'V'): 4,  ('E', 'W'): 4,  ('E', 'Y'): 4,  ('F', 'A'): 4,  ('F', 'C'): 4,  ('F', 'D'): 4,  ('F', 'E'): 4,  ('F', 'F'): 0,  ('F', 'G'): 4,  ('F', 'H'): 4,  ('F', 'I'): 4,  ('F', 'K'): 4,  ('F', 'L'): 4,  ('F', 'M'): 4,  ('F', 'N'): 4,  ('F', 'P'): 4,  ('F', 'Q'): 4,  ('F', 'R'): 4,  ('F', 'S'): 4,  ('F', 'T'): 4,  ('F', 'V'): 4,  ('F', 'W'): 3,  ('F', 'Y'): 1,  ('G', 'A'): 4,  ('G', 'C'): 4,  ('G', 'D'): 4,  ('G', 'E'): 4,  ('G', 'F'): 4,  ('G', 'G'): 0,  ('G', 'H'): 4,  ('G', 'I'): 4,  ('G', 'K'): 4,  ('G', 'L'): 4,  ('G', 'M'): 4,  ('G', 'N'): 4,  ('G', 'P'): 4,  ('G', 'Q'): 4,  ('G', 'R'): 4,  ('G', 'S'): 4,  ('G', 'T'): 4,  ('G', 'V'): 4,  ('G', 'W'): 4,  ('G', 'Y'): 4,  ('H', 'A'): 4,  ('H', 'C'): 4,  ('H', 'D'): 4,  ('H', 'E'): 4,  ('H', 'F'): 4,  ('H', 'G'): 4,  ('H', 'H'): 0,  ('H', 'I'): 4,  ('H', 'K'): 4,  ('H', 'L'): 4,  ('H', 'M'): 4,  ('H', 'N'): 3,  ('H', 'P'): 4,  ('H', 'Q'): 4,  ('H', 'R'): 4,  ('H', 'S'): 4,  ('H', 'T'): 4,  ('H', 'V'): 4,  ('H', 'W'): 4,  ('H', 'Y'): 2,  ('I', 'A'): 4,  ('I', 'C'): 4,  ('I', 'D'): 4,  ('I', 'E'): 4,  ('I', 'F'): 4,  ('I', 'G'): 4,  ('I', 'H'): 4,  ('I', 'I'): 0,  ('I', 'K'): 4,  ('I', 'L'): 2,  ('I', 'M'): 3,  ('I', 'N'): 4,  ('I', 'P'): 4,  ('I', 'Q'): 4,  ('I', 'R'): 4,  ('I', 'S'): 4,  ('I', 'T'): 4,  ('I', 'V'): 1,  ('I', 'W'): 4,  ('I', 'Y'): 4,  ('K', 'A'): 4,  ('K', 'C'): 4,  ('K', 'D'): 4,  ('K', 'E'): 3,  ('K', 'F'): 4,  ('K', 'G'): 4,  ('K', 'H'): 4,  ('K', 'I'): 4,  ('K', 'K'): 0,  ('K', 'L'): 4,  ('K', 'M'): 4,  ('K', 'N'): 4,  ('K', 'P'): 4,  ('K', 'Q'): 3,  ('K', 'R'): 2,  ('K', 'S'): 4,  ('K', 'T'): 4,  ('K', 'V'): 4,  ('K', 'W'): 4,  ('K', 'Y'): 4,  ('L', 'A'): 4,  ('L', 'C'): 4,  ('L', 'D'): 4,  ('L', 'E'): 4,  ('L', 'F'): 4,  ('L', 'G'): 4,  ('L', 'H'): 4,  ('L', 'I'): 2,  ('L', 'K'): 4,  ('L', 'L'): 0,  ('L', 'M'): 2,  ('L', 'N'): 4,  ('L', 'P'): 4,  ('L', 'Q'): 4,  ('L', 'R'): 4,  ('L', 'S'): 4,  ('L', 'T'): 4,  ('L', 'V'): 3,  ('L', 'W'): 4,  ('L', 'Y'): 4,  ('M', 'A'): 4,  ('M', 'C'): 4,  ('M', 'D'): 4,  ('M', 'E'): 4,  ('M', 'F'): 4,  ('M', 'G'): 4,  ('M', 'H'): 4,  ('M', 'I'): 3,  ('M', 'K'): 4,  ('M', 'L'): 2,  ('M', 'M'): 0,  ('M', 'N'): 4,  ('M', 'P'): 4,  ('M', 'Q'): 4,  ('M', 'R'): 4,  ('M', 'S'): 4,  ('M', 'T'): 4,  ('M', 'V'): 3,  ('M', 'W'): 4,  ('M', 'Y'): 4,  ('N', 'A'): 4,  ('N', 'C'): 4,  ('N', 'D'): 3,  ('N', 'E'): 4,  ('N', 'F'): 4,  ('N', 'G'): 4,  ('N', 'H'): 3,  ('N', 'I'): 4,  ('N', 'K'): 4,  ('N', 'L'): 4,  ('N', 'M'): 4,  ('N', 'N'): 0,  ('N', 'P'): 4,  ('N', 'Q'): 4,  ('N', 'R'): 4,  ('N', 'S'): 3,  ('N', 'T'): 4,  ('N', 'V'): 4,  ('N', 'W'): 4,  ('N', 'Y'): 4,  ('P', 'A'): 4,  ('P', 'C'): 4,  ('P', 'D'): 4,  ('P', 'E'): 4,  ('P', 'F'): 4,  ('P', 'G'): 4,  ('P', 'H'): 4,  ('P', 'I'): 4,  ('P', 'K'): 4,  ('P', 'L'): 4,  ('P', 'M'): 4,  ('P', 'N'): 4,  ('P', 'P'): 0,  ('P', 'Q'): 4,  ('P', 'R'): 4,  ('P', 'S'): 4,  ('P', 'T'): 4,  ('P', 'V'): 4,  ('P', 'W'): 4,  ('P', 'Y'): 4,  ('Q', 'A'): 4,  ('Q', 'C'): 4,  ('Q', 'D'): 4,  ('Q', 'E'): 2,  ('Q', 'F'): 4,  ('Q', 'G'): 4,  ('Q', 'H'): 4,  ('Q', 'I'): 4,  ('Q', 'K'): 3,  ('Q', 'L'): 4,  ('Q', 'M'): 4,  ('Q', 'N'): 4,  ('Q', 'P'): 4,  ('Q', 'Q'): 0,  ('Q', 'R'): 3,  ('Q', 'S'): 4,  ('Q', 'T'): 4,  ('Q', 'V'): 4,  ('Q', 'W'): 4,  ('Q', 'Y'): 4,  ('R', 'A'): 4,  ('R', 'C'): 4,  ('R', 'D'): 4,  ('R', 'E'): 4,  ('R', 'F'): 4,  ('R', 'G'): 4,  ('R', 'H'): 4,  ('R', 'I'): 4,  ('R', 'K'): 2,  ('R', 'L'): 4,  ('R', 'M'): 4,  ('R', 'N'): 4,  ('R', 'P'): 4,  ('R', 'Q'): 3,  ('R', 'R'): 0,  ('R', 'S'): 4,  ('R', 'T'): 4,  ('R', 'V'): 4,  ('R', 'W'): 4,  ('R', 'Y'): 4,  ('S', 'A'): 3,  ('S', 'C'): 4,  ('S', 'D'): 4,  ('S', 'E'): 4,  ('S', 'F'): 4,  ('S', 'G'): 4,  ('S', 'H'): 4,  ('S', 'I'): 4,  ('S', 'K'): 4,  ('S', 'L'): 4,  ('S', 'M'): 4,  ('S', 'N'): 3,  ('S', 'P'): 4,  ('S', 'Q'): 4,  ('S', 'R'): 4,  ('S', 'S'): 0,  ('S', 'T'): 3,  ('S', 'V'): 4,  ('S', 'W'): 4,  ('S', 'Y'): 4,  ('T', 'A'): 4,  ('T', 'C'): 4,  ('T', 'D'): 4,  ('T', 'E'): 4,  ('T', 'F'): 4,  ('T', 'G'): 4,  ('T', 'H'): 4,  ('T', 'I'): 4,  ('T', 'K'): 4,  ('T', 'L'): 4,  ('T', 'M'): 4,  ('T', 'N'): 4,  ('T', 'P'): 4,  ('T', 'Q'): 4,  ('T', 'R'): 4,  ('T', 'S'): 3,  ('T', 'T'): 0,  ('T', 'V'): 4,  ('T', 'W'): 4,  ('T', 'Y'): 4,  ('V', 'A'): 4,  ('V', 'C'): 4,  ('V', 'D'): 4,  ('V', 'E'): 4,  ('V', 'F'): 4,  ('V', 'G'): 4,  ('V', 'H'): 4,  ('V', 'I'): 1,  ('V', 'K'): 4,  ('V', 'L'): 3,  ('V', 'M'): 3,  ('V', 'N'): 4,  ('V', 'P'): 4,  ('V', 'Q'): 4,  ('V', 'R'): 4,  ('V', 'S'): 4,  ('V', 'T'): 4,  ('V', 'V'): 0,  ('V', 'W'): 4,  ('V', 'Y'): 4,  ('W', 'A'): 4,  ('W', 'C'): 4,  ('W', 'D'): 4,  ('W', 'E'): 4,  ('W', 'F'): 3,  ('W', 'G'): 4,  ('W', 'H'): 4,  ('W', 'I'): 4,  ('W', 'K'): 4,  ('W', 'L'): 4,  ('W', 'M'): 4,  ('W', 'N'): 4,  ('W', 'P'): 4,  ('W', 'Q'): 4,  ('W', 'R'): 4,  ('W', 'S'): 4,  ('W', 'T'): 4,  ('W', 'V'): 4,  ('W', 'W'): 0,  ('W', 'Y'): 2,  ('Y', 'A'): 4,  ('Y', 'C'): 4,  ('Y', 'D'): 4,  ('Y', 'E'): 4,  ('Y', 'F'): 1,  ('Y', 'G'): 4,  ('Y', 'H'): 2,  ('Y', 'I'): 4,  ('Y', 'K'): 4,  ('Y', 'L'): 4,  ('Y', 'M'): 4,  ('Y', 'N'): 4,  ('Y', 'P'): 4,  ('Y', 'Q'): 4,  ('Y', 'R'): 4,  ('Y', 'S'): 4,  ('Y', 'T'): 4,  ('Y', 'V'): 4,  ('Y', 'W'): 2,  ('Y', 'Y'): 0}
    # fmt: on
    tcr_nb_distance_matrix = _make_numba_matrix(tcr_dict_distance_matrix, parasail_aa_alphabet_with_unknown)

    def __init__(
        self,
        cutoff: int = 20,
        *,
        dist_weight: int = 3,
        gap_penalty: int = 4,
        ntrim: int = 3,
        ctrim: int = 2,
        fixed_gappos: bool = True,
        n_jobs: int = -1,
        n_blocks: int = 1,
        histogram: bool = False,
    ):
        self.dist_weight = dist_weight
        self.gap_penalty = gap_penalty
        self.ntrim = ntrim
        self.ctrim = ctrim
        self.fixed_gappos = fixed_gappos
        self.cutoff = cutoff
        self.histogram = histogram
        super().__init__(n_jobs=n_jobs, n_blocks=n_blocks, histogram=histogram)

    def _tcrdist_mat(
        self,
        *,
        seqs: Sequence[str],
        seqs2: Sequence[str],
        is_symmetric: bool = False,
        start_column: int = 0,
    ) -> tuple[list[np.ndarray], list[np.ndarray], np.ndarray]:
        """Computes the pairwise TCRdist distances for sequences in seqs and seqs2.

        This function is a wrapper and contains an inner JIT compiled numba function without parameters. The reason for this is
        that this way some of the parameters can be treated as constant by numba and this allows for a better optimization
        of the numba compiler in this specific case.

        If this function is used to compute a block of a bigger result matrix, is_symmetric and start_column
        can be used to only compute the part of the block that would be part of the upper triangular matrix of the
        result matrix.

        Note: to use with non-CDR3 sequences set ntrim and ctrim to 0.

        Parameters
        ----------
        seqs/2:
            A python sequence of strings representing gene sequences
        seqs_L1/2:
            A vector containing the length of each sequence in the respective seqs_mat matrix,
            without the padding in seqs_mat
        is_symmetric:
            Determines whether the final result matrix is symmetric, assuming that this function is
            only used to compute a block of a bigger result matrix
        start_column:
            Determines at which column the calculation should be started. This is only used if this function is
            used to compute a block of a bigger result matrix that is symmetric

        Returns
        -------
        data_rows:
            List with arrays containing the non-zero data values of the result matrix per row,
            needed to create the final scipy CSR result matrix later
        indices_rows:
            List with arrays containing the non-zero entry column indeces of the result matrix per row,
            needed to create the final scipy CSR result matrix later
        row_element_counts:
            Array with integers that indicate the amount of non-zero values of the result matrix per row,
            needed to create the final scipy CSR result matrix later
        row_mins:
            Always returns a numpy array containing None because the computation of the minimum distance per row is
            not implemented for the tcrdist calculator yet.
        """
        max_seq_len = max(len(s) for s in (*seqs, *seqs2))

        seqs_mat1, seqs_L1 = _seqs2mat(seqs, max_len=max_seq_len)
        seqs_mat2, seqs_L2 = _seqs2mat(seqs2, max_len=max_seq_len)

        cutoff = self.cutoff
        dist_weight = self.dist_weight
        gap_penalty = self.gap_penalty
        ntrim = self.ntrim
        ctrim = self.ctrim
        fixed_gappos = self.fixed_gappos

        dist_mat_weighted = self.tcr_nb_distance_matrix * dist_weight
        start_column *= is_symmetric

        nb.set_num_threads(_get_usable_cpus(n_jobs=self.n_jobs, use_numba=True))

        num_threads = nb.get_num_threads()

        jit_parallel = num_threads > 1

        @nb.jit(nopython=True, parallel=jit_parallel, nogil=True)
        def _nb_tcrdist_mat():
            assert seqs_mat1.shape[0] == seqs_L1.shape[0]
            assert seqs_mat2.shape[0] == seqs_L2.shape[0]

            num_rows = seqs_mat1.shape[0]
            num_cols = seqs_mat2.shape[0]

            data_rows = nb.typed.List()
            indices_rows = nb.typed.List()
            row_element_counts = np.zeros(num_rows)

            empty_row = np.zeros(0)
            for _ in range(0, num_rows):
                data_rows.append([empty_row])
                indices_rows.append([empty_row])
<<<<<<< HEAD

            data_row_matrix = np.empty((num_threads, num_cols))
            indices_row_matrix = np.empty((num_threads, num_cols))

=======

            data_row_matrix = np.empty((num_threads, num_cols))
            indices_row_matrix = np.empty((num_threads, num_cols))

>>>>>>> 2b8b8e6f
            for row_index in nb.prange(num_rows):
                thread_id = nb.get_thread_id()
                row_end_index = 0
                seq1_len = seqs_L1[row_index]

                for col_index in range(start_column + row_index * is_symmetric, num_cols):
                    distance = 1
                    seq2_len = seqs_L2[col_index]

                    if seq1_len == seq2_len:
                        for i in range(ntrim, seq1_len - ctrim):
                            distance += dist_mat_weighted[seqs_mat1[row_index, i], seqs_mat2[col_index, i]]

                    else:
                        short_len = min(seq1_len, seq2_len)
                        len_diff = abs(seq1_len - seq2_len)
                        if fixed_gappos:
                            min_gappos = min(6, 3 + (short_len - 5) // 2)
                            max_gappos = min_gappos
                        else:
                            min_gappos = 5
                            max_gappos = short_len - 1 - 4
                            while min_gappos > max_gappos:
                                min_gappos -= 1
                                max_gappos += 1
                        min_dist = -1

                        for gappos in range(min_gappos, max_gappos + 1):
                            tmp_dist = 0

                            remainder = short_len - gappos
                            for n_i in range(ntrim, gappos):
                                tmp_dist += dist_mat_weighted[seqs_mat1[row_index, n_i], seqs_mat2[col_index, n_i]]

                            for c_i in range(ctrim, remainder):
                                tmp_dist += dist_mat_weighted[
                                    seqs_mat1[row_index, seq1_len - 1 - c_i], seqs_mat2[col_index, seq2_len - 1 - c_i]
                                ]

                            if tmp_dist < min_dist or min_dist == -1:
                                min_dist = tmp_dist

                            if min_dist == 0:
                                break

                        distance = min_dist + len_diff * gap_penalty + 1

                    if distance <= cutoff + 1:
                        data_row_matrix[thread_id, row_end_index] = distance
                        indices_row_matrix[thread_id, row_end_index] = col_index
                        row_end_index += 1

                data_rows[row_index][0] = data_row_matrix[thread_id, 0:row_end_index].copy()
                indices_rows[row_index][0] = indices_row_matrix[thread_id, 0:row_end_index].copy()
                row_element_counts[row_index] = row_end_index

            data_rows_flat = []
            indices_rows_flat = []

            for i in range(len(data_rows)):
                data_rows_flat.append(data_rows[i][0])
                indices_rows_flat.append(indices_rows[i][0])
<<<<<<< HEAD

            return data_rows_flat, indices_rows_flat, row_element_counts

=======

            return data_rows_flat, indices_rows_flat, row_element_counts

>>>>>>> 2b8b8e6f
        data_rows, indices_rows, row_element_counts = _nb_tcrdist_mat()
        return data_rows, indices_rows, row_element_counts, np.array([None])

    _metric_mat = _tcrdist_mat


@_doc_params(params=_doc_params_parallel_distance_calculator)
class AlignmentDistanceCalculator(ParallelDistanceCalculator):
    """\
    Calculates distance between sequences based on pairwise sequence alignment.

    The distance between two sequences is defined as :math:`S_{{1,2}}^{{max}} - S_{{1,2}}`,
    where :math:`S_{{1,2}}` is the alignment score of sequences 1 and 2 and
    :math:`S_{{1,2}}^{{max}}` is the max. achievable alignment score of sequences 1 and 2.
    :math:`S_{{1,2}}^{{max}}` is defined as :math:`\\min(S_{{1,1}}, S_{{2,2}})`.

    The use of alignment-based distances is heavily inspired by :cite:`TCRdist`.

    High-performance sequence alignments are calculated leveraging
    the `parasail library <https://github.com/jeffdaily/parasail-python>`_ (:cite:`Daily2016`).

    Choosing a cutoff:
        Alignment distances need to be viewed in the light of the substitution matrix.
        The alignment distance is the difference between the actual alignment
        score and the max. achievable alignment score. For instance, a mutation
        from *Leucine* (`L`) to *Isoleucine* (`I`) results in a BLOSUM62 score of `2`.
        An `L` aligned with `L` achieves a score of `4`. The distance is, therefore, `2`.

        On the other hand, a single *Tryptophane* (`W`) mutating into, e.g.
        *Proline* (`P`) already results in a distance of `15`.

        We are still lacking empirical data up to which distance a CDR3 sequence still
        is likely to recognize the same antigen, but reasonable cutoffs are `<15`.

    Parameters
    ----------
    cutoff
        Will eleminate distances > cutoff to make efficient
        use of sparse matrices. The default cutoff is `10`.
    {params}
    subst_mat
        Name of parasail substitution matrix
    gap_open
        Gap open penalty
    gap_extend
        Gap extend penatly
    """

    @deprecated(
        """\
        FastAlignmentDistanceCalculator achieves (depending on the settings) identical results
        at a higher speed.
        """
    )
    def __init__(
        self,
        cutoff: int = 10,
        *,
        n_jobs: int = -1,
        block_size: Optional[int] = None,
        subst_mat: str = "blosum62",
        gap_open: int = 11,
        gap_extend: int = 11,
    ):
        super().__init__(cutoff, n_jobs=n_jobs, block_size=block_size)
        self.subst_mat = subst_mat
        self.gap_open = gap_open
        self.gap_extend = gap_extend

    def _compute_block(self, seqs1, seqs2, origin):
        import parasail

        subst_mat = parasail.Matrix(self.subst_mat)
        origin_row, origin_col = origin

        square_matrix = seqs2 is None
        if square_matrix:
            seqs2 = seqs1

        self_alignment_scores1 = self._self_alignment_scores(seqs1)
        if square_matrix:
            self_alignment_scores2 = self_alignment_scores1
        else:
            self_alignment_scores2 = self._self_alignment_scores(seqs2)

        result = []
        for row, s1 in enumerate(seqs1):
            col_start = row if square_matrix else 0
            for col, s2 in enumerate(seqs2[col_start:], start=col_start):
                profile = parasail.profile_create_16(s1, subst_mat)
                r = parasail.nw_scan_profile_16(profile, s2, self.gap_open, self.gap_extend)
                max_score = np.min([self_alignment_scores1[row], self_alignment_scores2[col]])
                d = max_score - r.score
                if d <= self.cutoff:
                    result.append((d + 1, origin_row + row, origin_col + col))

        return result

    def _self_alignment_scores(self, seqs: Sequence) -> dict:
        """Calculate self-alignments. We need them as reference values
        to turn scores into dists
        """
        import parasail

        return np.fromiter(
            (
                parasail.nw_scan_16(
                    s,
                    s,
                    self.gap_open,
                    self.gap_extend,
                    parasail.Matrix(self.subst_mat),
                ).score
                for s in seqs
            ),
            dtype=int,
            count=len(seqs),
        )


@_doc_params(params=_doc_params_parallel_distance_calculator)
class FastAlignmentDistanceCalculator(ParallelDistanceCalculator):
    """\
    Calculates distance between sequences based on pairwise sequence alignment.

    The distance between two sequences is defined as :math:`S_{{1,2}}^{{max}} - S_{{1,2}}`,
    where :math:`S_{{1,2}}` is the alignment score of sequences 1 and 2 and
    :math:`S_{{1,2}}^{{max}}` is the max. achievable alignment score of sequences 1 and 2.
    :math:`S_{{1,2}}^{{max}}` is defined as :math:`\\min(S_{{1,1}}, S_{{2,2}})`.

    The use of alignment-based distances is heavily inspired by :cite:`TCRdist`.

    High-performance sequence alignments are calculated leveraging
    the `parasail library <https://github.com/jeffdaily/parasail-python>`_ (:cite:`Daily2016`).

    To speed up the computation, we pre-filter sequence pairs based on
        a) differences in sequence length
        b) the number of different characters, based on an estimate of the mismatch penalty (`estimated_penalty`).

    The filtering based on `estimated_penalty` is a *heuristic* and *may lead to false negatives*, i.e. sequence
    pairs that are actually below the distance cutoff, but are removed during pre-filtering. Sensible values for
    `estimated_penalty` are depending on the substitution matrix, but higher values lead to a higher false negative rate.

    We provide default values for BLOSUM and PAM matrices. The provided default values were obtained by testing different
    alues on the Wu dataset (:cite:`Wu2020`) and selecting those that provided a reasonable balance between
    speedup and loss. Loss stayed well under 10% in all our test cases with the default values, and speedup
    increases with the number of cells.

    While the length-based filter is always active, the filter based on different characters can be disabled by
    setting the estimated penalty to zero. Using length-based filtering only, there won't be any false negatives
    *unless with a substitution matrix in which a substitution results in a higher score than the corresponding match.*
    Using the length-based filter only results in a substancially reduced speedup compared to combining it with
    the `estimated_penalty` heuristic.

    Choosing a cutoff:
        Alignment distances need to be viewed in the light of the substitution matrix.
        The alignment distance is the difference between the actual alignment
        score and the max. achievable alignment score. For instance, a mutation
        from *Leucine* (`L`) to *Isoleucine* (`I`) results in a BLOSUM62 score of `2`.
        An `L` aligned with `L` achieves a score of `4`. The distance is, therefore, `2`.

        On the other hand, a single *Tryptophane* (`W`) mutating into, e.g.
        *Proline* (`P`) already results in a distance of `15`.

        We are still lacking empirical data up to which distance a CDR3 sequence still
        is likely to recognize the same antigen, but reasonable cutoffs are `<15`.

    Choosing an expected penalty:
        The choice of an expected penalty is likely influenced by similar considerations as the
        other parameters. Essentially, this can be thought of as a superficial (dis)similarity
        measure. A higher value more strongly penalizes mismatching characters and is more in line
        with looking for closely related sequence pairs, while a lower value is more forgiving
        and better suited when looking for more distantly related sequence pairs.

    Parameters
    ----------
    cutoff
        Will eleminate distances > cutoff to make efficient
        use of sparse matrices. The default cutoff is `10`.
    {params}
    subst_mat
        Name of parasail substitution matrix
    gap_open
        Gap open penalty
    gap_extend
        Gap extend penatly
    estimated_penalty
        Estimate of the average mismatch penalty
    """

    def __init__(
        self,
        cutoff: int = 10,
        *,
        n_jobs: int = -1,
        block_size: Optional[int] = None,
        subst_mat: str = "blosum62",
        gap_open: int = 11,
        gap_extend: int = 11,
        estimated_penalty: float = None,
    ):
        super().__init__(cutoff, n_jobs=n_jobs, block_size=block_size)
        self.subst_mat = subst_mat
        self.gap_open = gap_open
        self.gap_extend = gap_extend

        penalty_dict = {
            "blosum30": 4.0,
            "blosum35": 4.0,
            "blosum40": 4.0,
            "blosum45": 4.0,
            "blosum50": 4.0,
            "blosum55": 4.0,
            "blosum60": 4.0,
            "blosum62": 4.0,
            "blosum65": 4.0,
            "blosum70": 4.0,
            "blosum75": 4.0,
            "blosum80": 4.0,
            "blosum85": 4.0,
            "blosum90": 4.0,
            "pam10": 8.0,
            "pam20": 8.0,
            "pam30": 8.0,
            "pam40": 8.0,
            "pam50": 8.0,
            "pam60": 4.0,
            "pam70": 4.0,
            "pam80": 4.0,
            "pam90": 4.0,
            "pam100": 4.0,
            "pam110": 2.0,
            "pam120": 2.0,
            "pam130": 2.0,
            "pam140": 2.0,
            "pam150": 2.0,
            "pam160": 2.0,
            "pam170": 2.0,
            "pam180": 2.0,
            "pam190": 2.0,
            "pam200": 2.0,
        }

        if subst_mat not in penalty_dict.keys():
            raise Exception("Invalid substitution matrix.")

        self.estimated_penalty = estimated_penalty if estimated_penalty is not None else penalty_dict[subst_mat]

    def _compute_block(self, seqs1, seqs2, origin):
        import parasail

        subst_mat = parasail.Matrix(self.subst_mat)
        origin_row, origin_col = origin

        square_matrix = seqs2 is None
        if square_matrix:
            seqs2 = seqs1

        self_alignment_scores1 = self._self_alignment_scores(seqs1)
        if square_matrix:
            self_alignment_scores2 = self_alignment_scores1
        else:
            self_alignment_scores2 = self._self_alignment_scores(seqs2)

        max_len_diff = ((self.cutoff - self.gap_open) / self.gap_extend) + 1

        result = []
        for row, s1 in enumerate(seqs1):
            col_start = row if square_matrix else 0
            profile = parasail.profile_create_16(s1, subst_mat)
            len1 = len(s1)

            for col, s2 in enumerate(seqs2[col_start:], start=col_start):
                len_diff = abs(len1 - len(s2))
                # No need to calculate diagonal values
                if s1 == s2:
                    result.append((1, origin_row + row, origin_col + col))
                # Dismiss sequences based on length
                elif len_diff <= max_len_diff:
                    # Dismiss sequences that are too different
                    if (
                        self._num_different_characters(s1, s2, len_diff) * self.estimated_penalty
                        + len_diff * self.gap_extend
                        <= self.cutoff
                    ):
                        r = parasail.nw_scan_profile_16(profile, s2, self.gap_open, self.gap_extend)
                        max_score = np.min([self_alignment_scores1[row], self_alignment_scores2[col]])
                        d = max_score - r.score

                        if d <= self.cutoff:
                            result.append((d + 1, origin_row + row, origin_col + col))

        return result

    def _self_alignment_scores(self, seqs: Sequence) -> dict:
        """Calculate self-alignments. We need them as reference values
        to turn scores into dists
        """
        import parasail

        return np.fromiter(
            (
                parasail.nw_scan_16(
                    s,
                    s,
                    self.gap_open,
                    self.gap_extend,
                    parasail.Matrix(self.subst_mat),
                ).score
                for s in seqs
            ),
            dtype=int,
            count=len(seqs),
        )

    def _num_different_characters(self, s1, s2, len_diff):
        longer, shorter = (s1, s2) if len(s1) >= len(s2) else (s2, s1)

        for c in shorter:
            if c in longer:
                longer = longer.replace(c, "", 1)
        return len(longer) - len_diff<|MERGE_RESOLUTION|>--- conflicted
+++ resolved
@@ -11,10 +11,7 @@
 import scipy.sparse
 import scipy.spatial
 from Levenshtein import distance as levenshtein_dist
-<<<<<<< HEAD
 from numba import cuda
-=======
->>>>>>> 2b8b8e6f
 from scanpy import logging
 from scipy.sparse import coo_matrix, csr_matrix
 
@@ -349,7 +346,6 @@
 
 def _make_numba_matrix(distance_matrix: dict, alphabet: str = "ARNDCQEGHILKMFPSTWYVBZX*") -> np.ndarray:
     """Creates a numba compatible distance matrix from a dict of tuples.
-<<<<<<< HEAD
 
     Parameters
     ----------
@@ -414,10 +410,12 @@
     return mat, L
 
 
-class MetricDistanceCalculator(abc.ABC):
+class _MetricDistanceCalculator(abc.ABC):
     """
     Abstract base class for distance calculator classes that computes parwise distances between
-    gene sequences in parallel based on a certain distance metric. The result is a (scipy) compressed sparse row distance matrix.
+    gene sequences in parallel based on a certain distance metric.
+
+    The result is a (scipy) compressed sparse row distance matrix.
     Derived classes just need to implement the method _metric_mat (see method comments for more details).
 
     The code of this class is based on `pwseqdist <https://github.com/agartland/pwseqdist/blob/master/pwseqdist>`_.
@@ -558,7 +556,7 @@
         return full_distance_matrix
 
 
-class HammingDistanceCalculator(MetricDistanceCalculator):
+class HammingDistanceCalculator(_MetricDistanceCalculator):
     """Computes pairwise distances between gene sequences based on the "hamming" distance metric.
 
     Set `normalize` to True to use the normalized hamming distance metric instead of the standard hamming distance
@@ -584,13 +582,6 @@
     histogram:
         Determines whether a nearest neighbor histogram should be created
     """
-=======
-
-    Parameters
-    ----------
-    distance_matrix:
-        Keys are tuples like ('A', 'C') with values containing an integer.
->>>>>>> 2b8b8e6f
 
     def __init__(
         self,
@@ -763,7 +754,7 @@
     _metric_mat = _hamming_mat
 
 
-class GPUHammingDistanceCalculator(MetricDistanceCalculator):
+class GPUHammingDistanceCalculator(_MetricDistanceCalculator):
     """Computes pairwise distances between gene sequences based on the "hamming" distance metric with GPU support.
 
     The code of this class is based on `pwseqdist <https://github.com/agartland/pwseqdist/blob/master/pwseqdist>`_.
@@ -798,7 +789,6 @@
     ) -> tuple[list[np.ndarray], list[np.ndarray], np.ndarray]:
         """Computes the pairwise hamming distances for sequences in seqs_mat1 and seqs_mat2 with GPU support.
 
-<<<<<<< HEAD
         Parameters
         ----------
         seqs_mat1/2:
@@ -807,104 +797,6 @@
         seqs_L1/2:
             A vector containing the length of each sequence in the respective seqs_mat matrix,
             without the padding in seqs_mat
-=======
-def _seqs2mat(
-    seqs: Sequence[str], alphabet: str = "ARNDCQEGHILKMFPSTWYVBZX", max_len: Union[None, int] = None
-) -> tuple[np.ndarray, np.ndarray]:
-    """Convert a collection of gene sequences into a
-    numpy matrix of integers for fast comparison.
-
-    Parameters
-    ----------
-    seqs:
-        Sequence of strings
-
-    Returns
-    -------
-    mat:
-        matrix with gene sequences encoded as integers
-    L:
-        vector with length values of the gene sequences in the matrix
-
-    Examples
-    --------
-    >>> seqs2mat(["CAT", "HAT"])
-    array([[ 4,  0, 16],
-        [ 8,  0, 16]], dtype=int8)
-
-    Notes
-    -----
-    Requires all seqs to have the same length, therefore shorter sequences
-    are filled up with -1 entries at the end.
-    """
-    if max_len is None:
-        max_len = np.max([len(s) for s in seqs])
-    mat = -1 * np.ones((len(seqs), max_len), dtype=np.int8)
-    L = np.zeros(len(seqs), dtype=np.int8)
-    for si, s in enumerate(seqs):
-        L[si] = len(s)
-        for aai in range(max_len):
-            if aai >= len(s):
-                break
-            try:
-                mat[si, aai] = alphabet.index(s[aai])
-            except ValueError:
-                # Unknown symbols given value for last column/row of matrix
-                mat[si, aai] = len(alphabet)
-    return mat, L
-
-
-class _MetricDistanceCalculator(abc.ABC):
-    """
-    Abstract base class for distance calculator classes that computes parwise distances between
-    gene sequences in parallel based on a certain distance metric.
-
-    The result is a (scipy) compressed sparse row distance matrix.
-    Derived classes just need to implement the method _metric_mat (see method comments for more details).
-
-    The code of this class is based on `pwseqdist <https://github.com/agartland/pwseqdist/blob/master/pwseqdist>`_.
-    Reused under MIT license, Copyright (c) 2020 Andrew Fiore-Gartland.
-
-    Parameters
-    ----------
-    n_jobs:
-        Number of threads per process to use for the pairwise distance calculation
-    n_blocks:
-        Overall number of blocks given to the workers (processes)
-    histogram:
-        Determines whether a nearest neighbor histogram should be created
-    """
-
-    def __init__(self, n_jobs: int = -1, n_blocks: int = 1, histogram: bool = False):
-        super().__init__()
-        self.n_jobs = n_jobs
-        self.n_blocks = n_blocks
-        self.histogram = histogram
-
-    @abc.abstractmethod
-    def _metric_mat(
-        self,
-        *,
-        seqs: Sequence[str],
-        seqs2: Sequence[str],
-        is_symmetric: bool = False,
-        start_column: int = 0,
-    ) -> tuple[list[np.ndarray], list[np.ndarray], np.ndarray, np.ndarray]:
-        """
-        Abstract method that should be implemented by the derived class in a way such that it computes the pairwise distances
-        for gene sequences in seqs and seqs2 based on a certain distance metric. The result should be a distance matrix
-        that is returned in the form of the data, indices and intptr arrays of a (scipy) compressed sparse row matrix.
-
-        In case that a nearest neighbour histogram should be created later, the minimum value per row is returned.
-
-        If this function is used to compute a block of a bigger result matrix, is_symmetric and start_column
-        can be used to only compute the part of the block that would be part of the upper triangular matrix of the
-        result matrix.
-
-        Parameters
-        ----------
-        seqs/2:
-            A python sequence of strings representing gene sequences
         is_symmetric:
             Determines whether the final result matrix is symmetric, assuming that this function is
             only used to compute a block of a bigger result matrix
@@ -923,186 +815,6 @@
         row_element_counts:
             Array with integers that indicate the amount of non-zero values of the result matrix per row,
             needed to create the final scipy CSR result matrix later
-        row_mins:
-            Array containing the minimum distance per row, ignoring equal sequences and ignoring the cutoff.
-            Contains None if the computation of row_mins is not implemented. Used to create a nearest neighbor
-            histogram later. Is empty if the histogram should not be created.
-        """
-        pass
-
-    def _make_histogram(self, row_mins: np.ndarray):
-        """Subclass should override this method if the creation of a nearest neighbor histogram is implemented."""
-        raise NotImplementedError("Creating a histogram is not implemented for this metric")
-
-    def _calc_dist_mat_block(
-        self,
-        seqs: Sequence[str],
-        seqs2: Sequence[str],
-        is_symmetric: bool = False,
-        start_column: int = 0,
-    ) -> tuple[csr_matrix, np.ndarray]:
-        """Computes a block of the final distance matrix and returns it as CSR matrix. Also computes
-        the minimum distance per row, for which equal sequences and the cutoff are ignored.
-        If the final result matrix that consists of all blocks together is symmetric, only the part
-        of the block that would contribute to the upper triangular matrix of the final result will be computed.
-        """
-        if len(seqs) == 0 or len(seqs2) == 0:
-            return csr_matrix((len(seqs), len(seqs2))), np.array([None])
-
-        data_rows, indices_rows, row_element_counts, row_mins = self._metric_mat(
-            seqs=seqs,
-            seqs2=seqs2,
-            is_symmetric=is_symmetric,
-            start_column=start_column,
-        )
-
-        indptr = np.zeros(row_element_counts.shape[0] + 1)
-        indptr[1:] = np.cumsum(row_element_counts)
-        data, indices = np.concatenate(data_rows), np.concatenate(indices_rows)
-        sparse_distance_matrix = csr_matrix((data, indices, indptr), shape=(len(seqs), len(seqs2)))
-        return sparse_distance_matrix, row_mins
-
-    def calc_dist_mat(self, seqs: Sequence[str], seqs2: Optional[Sequence[str]] = None) -> csr_matrix:
-        """Calculates the pairwise distances between two vectors of gene sequences based on the distance metric
-        of the derived class and returns a CSR distance matrix. Also creates a histogram based on the minimum value
-        per row of the distance matrix if histogram is set to True.
-        """
-        if seqs2 is None:
-            seqs2 = seqs
-
-        seqs = np.array(seqs)
-        seqs2 = np.array(seqs2)
-        is_symmetric = np.array_equal(seqs, seqs2)
-
-        if self.n_blocks > 1:
-            split_seqs = np.array_split(seqs, self.n_blocks)
-            start_columns = np.cumsum([0] + [len(seq) for seq in split_seqs[:-1]])
-            arguments = [(split_seqs[x], seqs2, is_symmetric, start_columns[x]) for x in range(self.n_blocks)]
-
-            delayed_jobs = [joblib.delayed(self._calc_dist_mat_block)(*args) for args in arguments]
-            results = joblib.Parallel(return_as="list")(delayed_jobs)
-
-            block_matrices_csr, block_row_mins = zip(*results)
-            distance_matrix_csr = scipy.sparse.vstack(block_matrices_csr)
-            row_mins = np.concatenate(block_row_mins)
-        else:
-            distance_matrix_csr, row_mins = self._calc_dist_mat_block(seqs, seqs2, is_symmetric)
-
-        if is_symmetric:
-            upper_triangular_distance_matrix = distance_matrix_csr
-            full_distance_matrix = upper_triangular_distance_matrix.maximum(upper_triangular_distance_matrix.T)
-        else:
-            full_distance_matrix = distance_matrix_csr
-
-        if self.histogram:
-            self._make_histogram(row_mins)
-
-        return full_distance_matrix
-
-
-class HammingDistanceCalculator(_MetricDistanceCalculator):
-    """Computes pairwise distances between gene sequences based on the "hamming" distance metric.
-
-    Set `normalize` to True to use the normalized hamming distance metric instead of the standard hamming distance
-    metric. Then the distance will be calculated as percentage of different positions relative to the sequence length
-    (e.g. AAGG and AAAA -> 50 (%) normalized hamming distance). The cutoff is then also given as normalized hamming
-    distance in percent.
-
-    The code of this class is based on `pwseqdist <https://github.com/agartland/pwseqdist/blob/master/pwseqdist>`_.
-    Reused under MIT license, Copyright (c) 2020 Andrew Fiore-Gartland.
-
-    Parameters
-    ----------
-    cutoff:
-        Will eleminate distances > cutoff to make efficient
-        use of sparse matrices.
-    n_jobs:
-        Number of numba parallel threads to use for the pairwise distance calculation
-    n_blocks:
-        Number of joblib delayed objects (blocks to compute) given to joblib.Parallel
-    normalize:
-        Determines whether the normalized hamming distance metric should be used instead of the standard
-        hamming distance
-    histogram:
-        Determines whether a nearest neighbor histogram should be created
-    """
-
-    def __init__(
-        self,
-        n_jobs: int = -1,
-        n_blocks: int = 1,
-        cutoff: int = 2,
-        *,
-        normalize: bool = False,
-        histogram: bool = False,
-    ):
-        super().__init__(n_jobs=n_jobs, n_blocks=n_blocks, histogram=histogram)
-        self.cutoff = cutoff
-        self.normalize = normalize
-
-    def _make_histogram(self, row_mins: np.ndarray):
-        if self.normalize:
-            bins = np.arange(0, 101, 2)
-        else:
-            max_value = np.max(row_mins)
-            bin_step = np.ceil(max_value / 100)
-            bins = np.arange(0, max_value + 1, bin_step)
-
-        plt.hist(row_mins, bins=bins, histtype="bar", edgecolor="black")
-        plt.axvline(x=self.cutoff, color="r", linestyle="-", label="cutoff")
-        plt.legend()
-        plt.xlabel("Distance to nearest neighbor")
-        plt.ylabel("Count")
-        plt.title('Histogram of "distance-to-nearest"-distribution')
-        plt.show()
-
-    def _hamming_mat(
-        self,
-        *,
-        seqs: Sequence[str],
-        seqs2: Sequence[str],
-        is_symmetric: bool = False,
-        start_column: int = 0,
-    ) -> tuple[list[np.ndarray], list[np.ndarray], np.ndarray]:
-        """Computes the pairwise hamming distances for sequences in seqs and seqs2.
-
-        This function is a wrapper and contains an inner JIT compiled numba function without parameters. The reason for this is
-        that this way some of the parameters can be treated as constant by numba and this allows for a better optimization
-        of the numba compiler in this specific case.
-
-        If this function is used to compute a block of a bigger result matrix, is_symmetric and start_column
-        can be used to only compute the part of the block that would be part of the upper triangular matrix of the
-        result matrix.
-
-        Parameters
-        ----------
-        seqs/2:
-            A python sequence of strings representing gene sequences
->>>>>>> 2b8b8e6f
-        is_symmetric:
-            Determines whether the final result matrix is symmetric, assuming that this function is
-            only used to compute a block of a bigger result matrix
-        start_column:
-            Determines at which column the calculation should be started. This is only used if this function is
-            used to compute a block of a bigger result matrix that is symmetric
-
-        Returns
-        -------
-        data_rows:
-            List with arrays containing the non-zero data values of the result matrix per row,
-            needed to create the final scipy CSR result matrix later
-        indices_rows:
-            List with arrays containing the non-zero entry column indeces of the result matrix per row,
-            needed to create the final scipy CSR result matrix later
-        row_element_counts:
-            Array with integers that indicate the amount of non-zero values of the result matrix per row,
-            needed to create the final scipy CSR result matrix later
-<<<<<<< HEAD
-=======
-        row_mins:
-            Array containing the minimum distance per row, ignoring equal sequences and ignoring the cutoff.
-            Used to create a nearest neighbor histogram later. Is empty if the histogram should not be created.
->>>>>>> 2b8b8e6f
         """
         unique_characters = "".join({char for string in (*seqs, *seqs2) for char in string})
         max_seq_len = max(len(s) for s in (*seqs, *seqs2))
@@ -1110,7 +822,6 @@
         seqs_mat1, seqs_L1 = _seqs2mat(seqs, alphabet=unique_characters, max_len=max_seq_len)
         seqs_mat2, seqs_L2 = _seqs2mat(seqs2, alphabet=unique_characters, max_len=max_seq_len)
 
-<<<<<<< HEAD
         @cuda.jit
         def hamming_kernel(
             seqs_mat1, seqs_mat2, seqs_L1, seqs_L2, cutoff, data, indices, row_element_counts, block_offset
@@ -1221,102 +932,7 @@
     _metric_mat = _gpu_hamming_mat
 
 
-class TCRdistDistanceCalculator(MetricDistanceCalculator):
-=======
-        cutoff = self.cutoff
-        normalize = self.normalize
-        histogram = self.histogram
-
-        if histogram:
-            is_symmetric = False
-
-        start_column *= is_symmetric
-
-        nb.set_num_threads(_get_usable_cpus(n_jobs=self.n_jobs, use_numba=True))
-
-        num_threads = nb.get_num_threads()
-
-        jit_parallel = num_threads > 1
-
-        @nb.jit(nopython=True, parallel=jit_parallel, nogil=True)
-        def _nb_hamming_mat():
-            assert seqs_mat1.shape[0] == seqs_L1.shape[0]
-            assert seqs_mat2.shape[0] == seqs_L2.shape[0]
-
-            num_rows = seqs_mat1.shape[0]
-            num_cols = seqs_mat2.shape[0]
-
-            data_rows = nb.typed.List()
-            indices_rows = nb.typed.List()
-            row_element_counts = np.zeros(num_rows)
-
-            if histogram:
-                row_mins = np.zeros(num_rows)
-            else:
-                row_mins = np.zeros(0)
-
-            empty_row = np.zeros(0)
-            for _ in range(0, num_rows):
-                data_rows.append([empty_row])
-                indices_rows.append([empty_row])
-
-            data_row_matrix = np.empty((num_threads, num_cols))
-            indices_row_matrix = np.empty((num_threads, num_cols))
-
-            for row_index in nb.prange(num_rows):
-                thread_id = nb.get_thread_id()
-                row_end_index = 0
-                seq1_len = seqs_L1[row_index]
-
-                if histogram:
-                    if normalize:
-                        row_min = 100
-                    else:
-                        row_min = seq1_len
-
-                for col_index in range(start_column + row_index * is_symmetric, num_cols):
-                    distance = 1
-                    seq2_len = seqs_L2[col_index]
-                    if seq1_len == seq2_len:
-                        for i in range(0, seq1_len):
-                            distance += seqs_mat1[row_index, i] != seqs_mat2[col_index, i]
-
-                        if normalize:
-                            distance = int((distance - 1) * 100 / seq1_len + 0.5) + 1
-
-                        if distance <= cutoff + 1:
-                            data_row_matrix[thread_id, row_end_index] = distance
-                            indices_row_matrix[thread_id, row_end_index] = col_index
-                            row_end_index += 1
-
-                        if histogram:
-                            if distance > 1:
-                                row_min = min(row_min, distance - 1)
-
-                data_rows[row_index][0] = data_row_matrix[thread_id, 0:row_end_index].copy()
-                indices_rows[row_index][0] = indices_row_matrix[thread_id, 0:row_end_index].copy()
-                row_element_counts[row_index] = row_end_index
-                if histogram:
-                    row_mins[row_index] = row_min
-
-            data_rows_flat = []
-            indices_rows_flat = []
-
-            for i in range(len(data_rows)):
-                data_rows_flat.append(data_rows[i][0])
-                indices_rows_flat.append(indices_rows[i][0])
-
-            return data_rows_flat, indices_rows_flat, row_element_counts, row_mins
-
-        data_rows, indices_rows, row_element_counts, row_mins = _nb_hamming_mat()
-
-        return data_rows, indices_rows, row_element_counts, row_mins
-
-    _metric_mat = _hamming_mat
-
-
 class TCRdistDistanceCalculator(_MetricDistanceCalculator):
->>>>>>> 2b8b8e6f
     """Computes pairwise distances between TCR CDR3 sequences based on the "tcrdist" distance metric.
 
     The code of this class is heavily based on `pwseqdist <https://github.com/agartland/pwseqdist/blob/master/pwseqdist>`_.
@@ -1463,17 +1079,10 @@
             for _ in range(0, num_rows):
                 data_rows.append([empty_row])
                 indices_rows.append([empty_row])
-<<<<<<< HEAD
 
             data_row_matrix = np.empty((num_threads, num_cols))
             indices_row_matrix = np.empty((num_threads, num_cols))
 
-=======
-
-            data_row_matrix = np.empty((num_threads, num_cols))
-            indices_row_matrix = np.empty((num_threads, num_cols))
-
->>>>>>> 2b8b8e6f
             for row_index in nb.prange(num_rows):
                 thread_id = nb.get_thread_id()
                 row_end_index = 0
@@ -1536,15 +1145,9 @@
             for i in range(len(data_rows)):
                 data_rows_flat.append(data_rows[i][0])
                 indices_rows_flat.append(indices_rows[i][0])
-<<<<<<< HEAD
 
             return data_rows_flat, indices_rows_flat, row_element_counts
 
-=======
-
-            return data_rows_flat, indices_rows_flat, row_element_counts
-
->>>>>>> 2b8b8e6f
         data_rows, indices_rows, row_element_counts = _nb_tcrdist_mat()
         return data_rows, indices_rows, row_element_counts, np.array([None])
 
